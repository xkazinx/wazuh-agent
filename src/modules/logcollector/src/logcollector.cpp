#include <logcollector.hpp>

#include <logger.hpp>
#include <boost/asio/co_spawn.hpp>
#include <boost/asio/detached.hpp>
#include <boost/asio/redirect_error.hpp>
#include <config.h>
#include <timeHelper.h>

#include <chrono>
#include <iomanip>
#include <map>
#include <sstream>

#include "file_reader.hpp"

#ifdef _WIN32
#include "we_reader_win.hpp"
#endif
using namespace logcollector;

namespace logcollector {
    constexpr int ACTIVE_READERS_WAIT_MS = 10;
}

void Logcollector::Start()
{
    if (!m_enabled) {
        LogInfo("Logcollector module is disabled.");
        return;
    }

    LogInfo("Logcollector module started.");
    m_ioContext.run();
}

<<<<<<< HEAD
void Logcollector::EnqueueTask(boost::asio::awaitable<void> task)
{
    boost::asio::co_spawn(m_ioContext, std::move(task), boost::asio::detached);
=======
void Logcollector::EnqueueTask(boost::asio::awaitable<void> task) {
    // NOLINTBEGIN(cppcoreguidelines-avoid-capturing-lambda-coroutines)
    boost::asio::co_spawn(
        m_ioContext,
        [task = std::move(task), this]() mutable -> boost::asio::awaitable<void>
        {
            try
            {
                m_activeReaders++;
                co_await std::move(task);
            }
            catch (const std::exception& e)
            {
                LogError("Logcollector coroutine task exited with an exception: {}", e.what());
            }
            m_activeReaders--;
        },
        boost::asio::detached);
    // NOLINTEND(cppcoreguidelines-avoid-capturing-lambda-coroutines)
>>>>>>> 49a2def6
}

void Logcollector::Setup(std::shared_ptr<const configuration::ConfigurationParser> configurationParser)
{
    if (!configurationParser) {
        LogError("Invalid Configuration Parser passed to setup, module set to disabled.");
        m_enabled = false;
        return;
    }

    m_enabled = configurationParser->GetConfig<bool>("logcollector", "enabled").value_or(config::logcollector::DEFAULT_ENABLED);

    if (m_ioContext.stopped())
    {
        m_ioContext.restart();
    }

    SetupFileReader(configurationParser);
#ifdef _WIN32
    SetupWEReader(configurationParser);
#endif
}

void Logcollector::SetupFileReader(const std::shared_ptr<const configuration::ConfigurationParser> configurationParser)
{
    auto fileWait = configurationParser->GetConfig<std::time_t>("logcollector", "file_wait").value_or(config::logcollector::DEFAULT_FILE_WAIT);

    auto reloadInterval = configurationParser->GetConfig<std::time_t>("logcollector", "reload_interval").value_or(config::logcollector::DEFAULT_RELOAD_INTERVAL);

    auto localfiles = configurationParser->GetConfig<std::vector<std::string>>("logcollector", "localfiles").value_or(std::vector<std::string>({config::logcollector::DEFAULT_LOCALFILES}));

    for (auto& lf : localfiles) {
        AddReader(std::make_shared<FileReader>(*this, lf, fileWait, reloadInterval));
    }
}

#ifdef _WIN32
void Logcollector::SetupWEReader(const std::shared_ptr<const configuration::ConfigurationParser> configurationParser)
{
    const auto refreshInterval = configurationParser->GetConfig<time_t>("logcollector", "channel_refresh").value_or(config::logcollector::CHANNEL_REFRESH_INTERVAL);

    const auto bookmarkEnabled = configurationParser->GetConfig<bool>("logcollector", "use_bookmark").value_or(config::logcollector::DEFAULT_USE_BOOKMARK);

    const auto windowsConfig = configurationParser->GetConfig<std::vector<std::map<std::string, std::string>>>("logcollector", "windows").value_or(
        std::vector<std::map<std::string, std::string>> {});

    std::vector<std::string> channelsList;
    std::vector<std::string> queriesList;
    for (auto& entry : windowsConfig)
    {
        auto channel = entry.at("channel");
        auto query = entry.at("query");
        channelsList.emplace_back(channel);
        queriesList.emplace_back(query);
    }
    AddReader(std::make_shared<WindowsEventTracerReader>(*this, channelsList, queriesList, refreshInterval, bookmarkEnabled));
}
#endif

<<<<<<< HEAD
void Logcollector::Stop()
{
=======
void Logcollector::Stop() {
    CleanAllReaders();
>>>>>>> 49a2def6
    m_ioContext.stop();
    LogInfo("Logcollector module stopped.");
}

// NOLINTBEGIN(performance-unnecessary-value-param)
Co_CommandExecutionResult Logcollector::ExecuteCommand(const std::string command,
                                                    [[maybe_unused]] const nlohmann::json parameters)
                                                    {
  LogInfo("Logcollector command: ", command);
  co_return module_command::CommandExecutionResult{module_command::Status::SUCCESS, "OK"};
}
// NOLINTEND(performance-unnecessary-value-param)

void Logcollector::SetPushMessageFunction(const std::function<int(Message)>& pushMessage) {
    m_pushMessage = pushMessage;
}

void Logcollector::SendMessage(const std::string& location, const std::string& log, const std::string& collectorType)
{
    auto metadata = nlohmann::json::object();
    auto data = nlohmann::json::object();

    metadata["module"] = m_moduleName;
    metadata["type"] = collectorType;

    data["log"]["file"]["path"] = location;
    data["tags"] = nlohmann::json::array({"mvp"});
    data["event"]["original"] = log;
    data["event"]["created"] = Utils::getCurrentISO8601();
    data["event"]["module"] = m_moduleName;
    data["event"]["provider"] = "syslog";

    auto message = Message(MessageType::STATELESS, data, m_moduleName, collectorType, metadata.dump());
    m_pushMessage(message);

    //TODO: undo
    LogInfo("Message pushed: '{}':'{}'", location, log);
}

void Logcollector::AddReader(std::shared_ptr<IReader> reader)
{
    //TODO: do we need m_readers ?
    m_readers.push_back(reader);
    EnqueueTask(reader->Run());
}

<<<<<<< HEAD
Awaitable Logcollector::Wait(std::chrono::milliseconds ms)
{
    co_await boost::asio::steady_timer(m_ioContext, ms).async_wait(boost::asio::use_awaitable);
=======
void Logcollector::CleanAllReaders() {
    for (const auto &reader : m_readers) {
        reader->Stop();
    }

    {
        std::lock_guard<std::mutex> lock(m_timersMutex);
        for (const auto &timer : m_timers) {
            timer->cancel();
        }
    }

    while (m_activeReaders) {
        std::this_thread::sleep_for(std::chrono::milliseconds(ACTIVE_READERS_WAIT_MS));
    }
    m_readers.clear();
}

Awaitable Logcollector::Wait(std::chrono::milliseconds ms) {
    if (!m_ioContext.stopped()) {
        auto timer = boost::asio::steady_timer(m_ioContext, ms);
        {
            std::lock_guard<std::mutex> lock(m_timersMutex);
            m_timers.push_back(&timer);
        }

        boost::system::error_code ec;
        co_await timer.async_wait(boost::asio::redirect_error(boost::asio::use_awaitable, ec));

        if (ec)
        {
            if (ec == boost::asio::error::operation_aborted)
            {
                LogDebug("Logcollector coroutine timer was canceled.");
            }
            else
            {
                LogDebug("Logcollector coroutine timer wait failed: {}.", ec.message());
            }
        }

        {
            std::lock_guard<std::mutex> lock(m_timersMutex);
            m_timers.remove(&timer);
        }
    }
>>>>>>> 49a2def6
}<|MERGE_RESOLUTION|>--- conflicted
+++ resolved
@@ -34,11 +34,6 @@
     m_ioContext.run();
 }
 
-<<<<<<< HEAD
-void Logcollector::EnqueueTask(boost::asio::awaitable<void> task)
-{
-    boost::asio::co_spawn(m_ioContext, std::move(task), boost::asio::detached);
-=======
 void Logcollector::EnqueueTask(boost::asio::awaitable<void> task) {
     // NOLINTBEGIN(cppcoreguidelines-avoid-capturing-lambda-coroutines)
     boost::asio::co_spawn(
@@ -58,7 +53,6 @@
         },
         boost::asio::detached);
     // NOLINTEND(cppcoreguidelines-avoid-capturing-lambda-coroutines)
->>>>>>> 49a2def6
 }
 
 void Logcollector::Setup(std::shared_ptr<const configuration::ConfigurationParser> configurationParser)
@@ -118,13 +112,8 @@
 }
 #endif
 
-<<<<<<< HEAD
-void Logcollector::Stop()
-{
-=======
 void Logcollector::Stop() {
     CleanAllReaders();
->>>>>>> 49a2def6
     m_ioContext.stop();
     LogInfo("Logcollector module stopped.");
 }
@@ -171,11 +160,6 @@
     EnqueueTask(reader->Run());
 }
 
-<<<<<<< HEAD
-Awaitable Logcollector::Wait(std::chrono::milliseconds ms)
-{
-    co_await boost::asio::steady_timer(m_ioContext, ms).async_wait(boost::asio::use_awaitable);
-=======
 void Logcollector::CleanAllReaders() {
     for (const auto &reader : m_readers) {
         reader->Stop();
@@ -222,5 +206,4 @@
             m_timers.remove(&timer);
         }
     }
->>>>>>> 49a2def6
 }