#include <gtest/gtest.h>
#include <sstream>
#include <list>
#include <spdlog/spdlog.h>

#include <logcollector.hpp>
#include <file_reader.hpp>
#include "tempfile.hpp"
#include "logcollector_mock.hpp"

using namespace logcollector;

#ifdef _WIN32
static constexpr auto TMP_FILE_DIR = "C:\\Temp\\";
#else
static constexpr auto TMP_FILE_DIR = "/tmp/";
#endif

<<<<<<< HEAD
inline std::string getFullFileName(const std::string& filename) {
=======
inline std::string GetFullFileName(const std::string& filename) {
>>>>>>> 49a2def6
    //TODO: move to setup stage of test only for windows
    std::filesystem::create_directories(TMP_FILE_DIR);
    return TMP_FILE_DIR + filename;
}

class MockCallback {
public:
    MOCK_METHOD(void, Call, (const std::string &), ());
};

TEST(Localfile, FullLine)
{
    auto stream = std::make_shared<std::stringstream>();
    auto lf = Localfile(stream);

    *stream << "Hello World\n";
    auto answer = lf.NextLog();
    ASSERT_EQ(answer, "Hello World");
}

TEST(Localfile, PartialLine)
{
    auto stream = std::make_shared<std::stringstream>();
    auto lf = Localfile(stream);

    *stream << "Hello World";
    auto answer = lf.NextLog();
    ASSERT_EQ(answer, "");

    *stream << "\n";
    answer = lf.NextLog();
    ASSERT_EQ(answer, "Hello World");
}

TEST(Localfile, OpenError)
{
    try {
        auto lf = Localfile("unexisting.file");
        FAIL() << "Expected OpenError";
    } catch (OpenError & err) {
        ASSERT_STREQ(err.what(), "Cannot open file: unexisting.file");
    }
}

TEST(Localfile, Rotated)
{
<<<<<<< HEAD
    auto fileA = TempFile(getFullFileName("A.log"), "Hello World");
    auto lf = Localfile(getFullFileName("A.log"));
=======
    auto fileA = TempFile(GetFullFileName("A.log"), "Hello World");
    auto lf = Localfile(GetFullFileName("A.log"));
>>>>>>> 49a2def6

    lf.SeekEnd();
    ASSERT_FALSE(lf.Rotated());

    fileA.Truncate();
    ASSERT_TRUE(lf.Rotated());
}

TEST(Localfile, Deleted)
{
#ifdef _WIN32
    //FIXME: The process cannot access the file because it is being used by another process.
    GTEST_SKIP();
#endif
    auto fileA = std::make_unique<TempFile>("/tmp/A.log", "Hello World");
    auto lf = Localfile("/tmp/A.log");

    fileA.reset();

    try {
        lf.Rotated();
        FAIL() << "Expected OpenError";
    } catch (OpenError & err) {
        ASSERT_STREQ(err.what(), "Cannot open file: /tmp/A.log");
    }
}

TEST(FileReader, Reload) {
    spdlog::default_logger()->sinks().clear();
    MockCallback mockCallback;

<<<<<<< HEAD
    EXPECT_CALL(mockCallback, Call(getFullFileName("A.log"))).Times(1);
    EXPECT_CALL(mockCallback, Call(getFullFileName("B.log"))).Times(1);
    EXPECT_CALL(mockCallback, Call(getFullFileName("C.log"))).Times(1);
    EXPECT_CALL(mockCallback, Call(getFullFileName("D.log"))).Times(1);

    auto a = TempFile(getFullFileName("A.log"));
    auto b = TempFile(getFullFileName("B.log"));
    auto c = TempFile(getFullFileName("C.log"));
=======
    EXPECT_CALL(mockCallback, Call(GetFullFileName("A.log"))).Times(1);
    EXPECT_CALL(mockCallback, Call(GetFullFileName("B.log"))).Times(1);
    EXPECT_CALL(mockCallback, Call(GetFullFileName("C.log"))).Times(1);
    EXPECT_CALL(mockCallback, Call(GetFullFileName("D.log"))).Times(1);

    auto a = TempFile(GetFullFileName("A.log"));
    auto b = TempFile(GetFullFileName("B.log"));
    auto c = TempFile(GetFullFileName("C.log"));
>>>>>>> 49a2def6

    auto regex = TMP_FILE_DIR + std::string("*.log");
    FileReader reader(Logcollector::Instance(), regex, 500, 60000); //NOLINT
    reader.Reload([&](Localfile& lf) { mockCallback.Call(lf.Filename()); });

<<<<<<< HEAD
    auto d = TempFile(getFullFileName("D.log"));
=======
    auto d = TempFile(GetFullFileName("D.log"));
>>>>>>> 49a2def6
    reader.Reload([&](Localfile& lf) { mockCallback.Call(lf.Filename()); });
}<|MERGE_RESOLUTION|>--- conflicted
+++ resolved
@@ -16,11 +16,7 @@
 static constexpr auto TMP_FILE_DIR = "/tmp/";
 #endif
 
-<<<<<<< HEAD
-inline std::string getFullFileName(const std::string& filename) {
-=======
 inline std::string GetFullFileName(const std::string& filename) {
->>>>>>> 49a2def6
     //TODO: move to setup stage of test only for windows
     std::filesystem::create_directories(TMP_FILE_DIR);
     return TMP_FILE_DIR + filename;
@@ -67,13 +63,8 @@
 
 TEST(Localfile, Rotated)
 {
-<<<<<<< HEAD
-    auto fileA = TempFile(getFullFileName("A.log"), "Hello World");
-    auto lf = Localfile(getFullFileName("A.log"));
-=======
     auto fileA = TempFile(GetFullFileName("A.log"), "Hello World");
     auto lf = Localfile(GetFullFileName("A.log"));
->>>>>>> 49a2def6
 
     lf.SeekEnd();
     ASSERT_FALSE(lf.Rotated());
@@ -105,16 +96,6 @@
     spdlog::default_logger()->sinks().clear();
     MockCallback mockCallback;
 
-<<<<<<< HEAD
-    EXPECT_CALL(mockCallback, Call(getFullFileName("A.log"))).Times(1);
-    EXPECT_CALL(mockCallback, Call(getFullFileName("B.log"))).Times(1);
-    EXPECT_CALL(mockCallback, Call(getFullFileName("C.log"))).Times(1);
-    EXPECT_CALL(mockCallback, Call(getFullFileName("D.log"))).Times(1);
-
-    auto a = TempFile(getFullFileName("A.log"));
-    auto b = TempFile(getFullFileName("B.log"));
-    auto c = TempFile(getFullFileName("C.log"));
-=======
     EXPECT_CALL(mockCallback, Call(GetFullFileName("A.log"))).Times(1);
     EXPECT_CALL(mockCallback, Call(GetFullFileName("B.log"))).Times(1);
     EXPECT_CALL(mockCallback, Call(GetFullFileName("C.log"))).Times(1);
@@ -123,16 +104,11 @@
     auto a = TempFile(GetFullFileName("A.log"));
     auto b = TempFile(GetFullFileName("B.log"));
     auto c = TempFile(GetFullFileName("C.log"));
->>>>>>> 49a2def6
 
     auto regex = TMP_FILE_DIR + std::string("*.log");
     FileReader reader(Logcollector::Instance(), regex, 500, 60000); //NOLINT
     reader.Reload([&](Localfile& lf) { mockCallback.Call(lf.Filename()); });
 
-<<<<<<< HEAD
-    auto d = TempFile(getFullFileName("D.log"));
-=======
     auto d = TempFile(GetFullFileName("D.log"));
->>>>>>> 49a2def6
     reader.Reload([&](Localfile& lf) { mockCallback.Call(lf.Filename()); });
 }