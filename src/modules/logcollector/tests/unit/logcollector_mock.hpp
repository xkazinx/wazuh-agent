--- conflicted
+++ resolved
@@ -21,14 +21,6 @@
     {
         Logcollector::SetupFileReader(configurationParser);
     }
-<<<<<<< HEAD
-
-    void AddPlatformSpecificReader(std::shared_ptr<const configuration::ConfigurationParser> configurationParser) {
-        Logcollector::AddPlatformSpecificReader(configurationParser);
-    }
-
-=======
->>>>>>> db6679ba
     MOCK_METHOD(void, AddReader, (std::shared_ptr<IReader> reader), (override));
     MOCK_METHOD(void, EnqueueTask, (Awaitable task), (override));
     MOCK_METHOD(void, MockWait, (std::chrono::milliseconds));
