--- conflicted
+++ resolved
@@ -20,20 +20,12 @@
     {
         Logcollector::SetupFileReader(configurationParser);
     }
-<<<<<<< HEAD
-
-=======
 #ifdef _WIN32
->>>>>>> 49a2def6
     void SetupWEReader(const std::shared_ptr<const configuration::ConfigurationParser> configurationParser)
     {
         Logcollector::SetupWEReader(configurationParser);
     }
-<<<<<<< HEAD
-
-=======
 #endif
->>>>>>> 49a2def6
     MOCK_METHOD(void, AddReader, (std::shared_ptr<IReader> reader), (override));
     MOCK_METHOD(void, EnqueueTask, (Awaitable task), (override));
 };
