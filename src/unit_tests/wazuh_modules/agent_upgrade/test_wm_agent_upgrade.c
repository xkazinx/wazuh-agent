/*
 * Copyright (C) 2015-2020, Wazuh Inc.
 *
 * This program is free software; you can redistribute it
 * and/or modify it under the terms of the GNU General Public
 * License (version 2) as published by the FSF - Free Software
 * Foundation.
 */

#include <stdarg.h>
#include <stddef.h>
#include <setjmp.h>
#include <cmocka.h>
#include <stdio.h>

#include "../../wrappers/posix/pthread_wrappers.h"
#include "../../wrappers/wazuh/shared/debug_op_wrappers.h"
#include "../../wrappers/wazuh/wazuh_modules/wm_agent_upgrade_wrappers.h"
#include "../../wrappers/wazuh/wazuh_modules/wm_agent_upgrade_agent_wrappers.h"

#include "../../wazuh_modules/wmodules.h"
#include "../../wazuh_modules/agent_upgrade/wm_agent_upgrade.h"
#include "../../headers/shared.h"

void* wm_agent_upgrade_main(wm_agent_upgrade* upgrade_config);
void wm_agent_upgrade_destroy(wm_agent_upgrade* upgrade_config);
cJSON *wm_agent_upgrade_dump(const wm_agent_upgrade* upgrade_config);

// Setup / teardown

static int setup_group(void **state) {
    wm_agent_upgrade *config = NULL;
    os_calloc(1, sizeof(wm_agent_upgrade), config);
    *state = config;
    return 0;
}

static int teardown_group(void **state) {
    wm_agent_upgrade *config = *state;
    #ifdef TEST_SERVER
    os_free(config->manager_config.wpk_repository);
    #endif
    os_free(config);
    return 0;
}

static int teardown_json(void **state) {
    if (state[1]) {
        cJSON *json = state[1];
        cJSON_Delete(json);
    }
    return 0;
}

// Tests

void test_wm_agent_upgrade_dump_enabled(void **state)
{
    wm_agent_upgrade *config = *state;

    config->enabled = 1;

    #ifdef TEST_SERVER
    os_strdup("wazuh.com/packages", config->manager_config.wpk_repository);
    config->manager_config.chunk_size = 512;
    config->manager_config.max_threads = 8;
    #endif

    cJSON *ret = wm_agent_upgrade_dump(config);

    state[1] = ret;

    assert_non_null(ret);
    cJSON *conf = cJSON_GetObjectItem(ret, "agent-upgrade");
    assert_non_null(conf);
    assert_non_null(cJSON_GetObjectItem(conf, "enabled"));
    assert_string_equal(cJSON_GetObjectItem(conf, "enabled")->valuestring, "yes");
    #ifdef TEST_SERVER
    assert_int_equal(cJSON_GetObjectItem(conf, "max_threads")->valueint, 8);
    assert_int_equal(cJSON_GetObjectItem(conf, "chunk_size")->valueint, 512);
    assert_non_null(cJSON_GetObjectItem(conf, "wpk_repository"));
    assert_string_equal(cJSON_GetObjectItem(conf, "wpk_repository")->valuestring, "wazuh.com/packages");
    #endif
}

void test_wm_agent_upgrade_dump_disabled(void **state)
{
    wm_agent_upgrade *config = *state;

    config->enabled = 0;

    #ifdef TEST_SERVER
    os_free(config->manager_config.wpk_repository);
    #endif

    cJSON *ret = wm_agent_upgrade_dump(config);

    state[1] = ret;

    assert_non_null(ret);
    cJSON *conf = cJSON_GetObjectItem(ret, "agent-upgrade");
    assert_non_null(conf);
    assert_non_null(cJSON_GetObjectItem(conf, "enabled"));
    assert_string_equal(cJSON_GetObjectItem(conf, "enabled")->valuestring, "no");
}

void test_wm_agent_upgrade_destroy(void **state)
{
    wm_agent_upgrade *config = NULL;
    os_calloc(1, sizeof(wm_agent_upgrade), config);

    #ifdef TEST_SERVER
    os_strdup("wazuh.com/packages", config->manager_config.wpk_repository);
    #endif

    expect_string(__wrap__mtinfo, tag, "wazuh-modulesd:agent-upgrade");
    expect_string(__wrap__mtinfo, formatted_msg, "(8154): Module Agent Upgrade finished.");

    wm_agent_upgrade_destroy(config);
}

void test_wm_agent_upgrade_main_ok(void **state)
{
    wm_agent_upgrade *config = *state;

    config->enabled = 1;

<<<<<<< HEAD
    expect_string(__wrap__mtinfo, tag, "wazuh-modulesd:agent-upgrade");
    expect_string(__wrap__mtinfo, formatted_msg, "(8153): Module Agent Upgrade started.");

    will_return(__wrap_wm_agent_upgrade_listen_messages, 1);
    #ifndef TEST_SERVER
    will_return(__wrap_wm_agent_upgrade_check_status, 1);
    #endif

    wm_agent_upgrade_main(config);
}

void test_wm_agent_upgrade_main_disabled(void **state)
{
    wm_agent_upgrade *config = *state;

    config->enabled = 0;

    #ifdef TEST_SERVER
    expect_string(__wrap__mtinfo, tag, "wazuh-modulesd:agent-upgrade");
    expect_string(__wrap__mtinfo, formatted_msg, "(8152): Module Agent Upgrade disabled. Exiting...");

    will_return(__wrap_pthread_exit, OS_INVALID);
    #endif

    expect_string(__wrap__mtinfo, tag, "wazuh-modulesd:agent-upgrade");
    expect_string(__wrap__mtinfo, formatted_msg, "(8153): Module Agent Upgrade started.");

    will_return(__wrap_wm_agent_upgrade_listen_messages, 1);
    #ifndef TEST_SERVER
    will_return(__wrap_wm_agent_upgrade_check_status, 1);
=======
    #ifdef TEST_SERVER
    expect_memory(__wrap_wm_agent_upgrade_start_manager_module, manager_configs, &config->manager_config, sizeof(&config->manager_config));
    expect_value(__wrap_wm_agent_upgrade_start_manager_module, enabled, config->enabled);
    #else
    expect_memory(__wrap_wm_agent_upgrade_start_agent_module, agent_config, &config->agent_config, sizeof(&config->agent_config));
    expect_value(__wrap_wm_agent_upgrade_start_agent_module, enabled, config->enabled);
>>>>>>> 99fb1254
    #endif

    wm_agent_upgrade_main(config);
}

int main(void) {
    const struct CMUnitTest tests[] = {
        // wm_agent_upgrade_dump
        cmocka_unit_test_teardown(test_wm_agent_upgrade_dump_enabled, teardown_json),
        cmocka_unit_test_teardown(test_wm_agent_upgrade_dump_disabled, teardown_json),
        // wm_task_manager_destroy
        cmocka_unit_test(test_wm_agent_upgrade_destroy),
        // wm_agent_upgrade_main
        cmocka_unit_test(test_wm_agent_upgrade_main_ok)
    };
    return cmocka_run_group_tests(tests, setup_group, teardown_group);
}<|MERGE_RESOLUTION|>--- conflicted
+++ resolved
@@ -125,13 +125,15 @@
 
     config->enabled = 1;
 
-<<<<<<< HEAD
+    #ifdef TEST_SERVER
     expect_string(__wrap__mtinfo, tag, "wazuh-modulesd:agent-upgrade");
     expect_string(__wrap__mtinfo, formatted_msg, "(8153): Module Agent Upgrade started.");
 
-    will_return(__wrap_wm_agent_upgrade_listen_messages, 1);
-    #ifndef TEST_SERVER
-    will_return(__wrap_wm_agent_upgrade_check_status, 1);
+    expect_memory(__wrap_wm_agent_upgrade_start_manager_module, manager_configs, &config->manager_config, sizeof(&config->manager_config));
+    expect_value(__wrap_wm_agent_upgrade_start_manager_module, enabled, config->enabled);
+    #else
+    expect_memory(__wrap_wm_agent_upgrade_start_agent_module, agent_config, &config->agent_config, sizeof(&config->agent_config));
+    expect_value(__wrap_wm_agent_upgrade_start_agent_module, enabled, config->enabled);
     #endif
 
     wm_agent_upgrade_main(config);
@@ -150,20 +152,12 @@
     will_return(__wrap_pthread_exit, OS_INVALID);
     #endif
 
-    expect_string(__wrap__mtinfo, tag, "wazuh-modulesd:agent-upgrade");
-    expect_string(__wrap__mtinfo, formatted_msg, "(8153): Module Agent Upgrade started.");
-
-    will_return(__wrap_wm_agent_upgrade_listen_messages, 1);
-    #ifndef TEST_SERVER
-    will_return(__wrap_wm_agent_upgrade_check_status, 1);
-=======
     #ifdef TEST_SERVER
     expect_memory(__wrap_wm_agent_upgrade_start_manager_module, manager_configs, &config->manager_config, sizeof(&config->manager_config));
     expect_value(__wrap_wm_agent_upgrade_start_manager_module, enabled, config->enabled);
     #else
     expect_memory(__wrap_wm_agent_upgrade_start_agent_module, agent_config, &config->agent_config, sizeof(&config->agent_config));
     expect_value(__wrap_wm_agent_upgrade_start_agent_module, enabled, config->enabled);
->>>>>>> 99fb1254
     #endif
 
     wm_agent_upgrade_main(config);
@@ -177,7 +171,8 @@
         // wm_task_manager_destroy
         cmocka_unit_test(test_wm_agent_upgrade_destroy),
         // wm_agent_upgrade_main
-        cmocka_unit_test(test_wm_agent_upgrade_main_ok)
+        cmocka_unit_test(test_wm_agent_upgrade_main_ok),
+        cmocka_unit_test(test_wm_agent_upgrade_main_disabled)
     };
     return cmocka_run_group_tests(tests, setup_group, teardown_group);
 }