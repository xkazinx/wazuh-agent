--- conflicted
+++ resolved
@@ -32,7 +32,6 @@
 
 int __wrap_fim_whodata_event(whodata_evt * w_evt);
 
-<<<<<<< HEAD
 /**
  * @brief This function loads the expect and will_return calls for the wrapper of fim_configuration_directory
  */
@@ -43,7 +42,5 @@
  */
 void expect_fim_checker_call(const char *path, int w_evt, int report);
 
-=======
 void __wrap_free_entry(fim_entry *entry);
->>>>>>> a208816a
 #endif