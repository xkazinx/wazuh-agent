/* Copyright (C) 2015-2020, Wazuh Inc.
 * All rights reserved.
 *
 * This program is free software; you can redistribute it
 * and/or modify it under the terms of the GNU General Public
 * License (version 2) as published by the FSF - Free Software
 * Foundation
 */


#ifndef FILE_OP_WRAPPERS_H
#define FILE_OP_WRAPPERS_H

#include <sys/types.h>
#include <stdio.h>
<<<<<<< HEAD
#include <stdint.h>
=======
#include <stdbool.h>
>>>>>>> 2c2ab314

#ifdef WIN32
#include <winsock2.h>
#include <windows.h>
#endif

int __wrap_abspath(const char *path, char *buffer, size_t size);
void expect_abspath(const char *path, int ret);

int __wrap_check_path_type(const char *dir);

int __wrap_File_DateofChange(const char * file);

int __wrap_IsDir(const char *file);

int __wrap_IsFile(const char *file);

int __wrap_IsLink(const char * file);

int __wrap_IsSocket(const char * sock);

int __wrap_rmdir_ex(const char *name);

void expect_rmdir_ex_call(const char *dir, int ret);

int __wrap_w_compress_gzfile(const char *filesrc, const char *filedst);

int __wrap_w_uncompress_gzfile(const char *gzfilesrc, const char *gzfiledst);
void expect_w_uncompress_gzfile(const char * gzfilesrc, const char * gzfiledst, FILE *ret);

FILE *__wrap_wfopen(const char * __filename, const char * __modes);
void expect_wfopen(const char * __filename, const char * __modes, FILE *ret);

char ** __wrap_wreaddir(const char * name);

void expect_wreaddir_call(const char *dir, char **files);

#ifndef WIN32
off_t __wrap_FileSize(const char * path);
#else
DWORD __wrap_FileSizeWin(const char * file);
#endif
void expect_FileSize(const char *path, int ret);

int __wrap_rename_ex(const char *source, const char *destination);
void expect_rename_ex(const char *source, const char *destination, int ret);

float __wrap_DirSize(const char *path);

int __wrap_mkdir_ex(const char *path);
void expect_mkdir_ex(const char *path, int ret);

int __wrap_w_ref_parent_folder(const char * path);

int __wrap_cldir_ex(const char *name);

int __wrap_UnmergeFiles(const char *finalpath, const char *optdir, int mode);

#ifdef WIN32
long long __wrap_get_UTC_modification_time(const char *file_path);
#endif

#endif
int64_t __wrap_w_ftell (FILE *x);

int __wrap_w_fseek(FILE *x, int64_t pos, int mode);<|MERGE_RESOLUTION|>--- conflicted
+++ resolved
@@ -13,11 +13,8 @@
 
 #include <sys/types.h>
 #include <stdio.h>
-<<<<<<< HEAD
 #include <stdint.h>
-=======
 #include <stdbool.h>
->>>>>>> 2c2ab314
 
 #ifdef WIN32
 #include <winsock2.h>
