/* Copyright (C) 2015-2021, Wazuh Inc.
 * All rights reserved.
 *
 * This program is free software; you can redistribute it
 * and/or modify it under the terms of the GNU General Public
 * License (version 2) as published by the FSF - Free Software
 * Foundation
 */

#include "url_wrappers.h"
#include <stddef.h>
#include <stdarg.h>
#include <setjmp.h>
#include <cmocka.h>
#include "../../common.h"

int __wrap_wurl_request(const char * url,
                        const char * dest,
                        const char *header,
                        const char *data,
                        const long timeout) {
    if (url) {
        check_expected(url);
    }

    if (dest) {
        check_expected(dest);
    }

    if (header) {
        check_expected(header);
    }

    if (data) {
        check_expected(data);
    }

    if (timeout) {
        check_expected(timeout);
    }

    return mock();
}

char* __wrap_wurl_http_get(const char * url, size_t max_size) {
    check_expected(url);

    return mock_type(char *);
}

curl_response* __wrap_wurl_http_request(char *method, char **headers, const char* url, const char *payload, size_t max_size) {
    check_expected(method);

    char** ptr = headers;
    for (char* header = *ptr; header; header=*++ptr) {
        check_expected(header);
    }

    check_expected(url);

    if (payload) {
        check_expected(payload);
    }

    check_expected(max_size);

    return mock_type(curl_response*);
}

CURL* __wrap_curl_easy_init() {
<<<<<<< HEAD
    
=======
>>>>>>> 9e85c792
    return mock_type(CURL *);
}

void __wrap_curl_easy_cleanup(CURL *curl) {
    check_expected_ptr(curl);
}

CURLcode __wrap_curl_easy_setopt(CURL *curl, CURLoption option, __attribute__ ((__unused__)) void *parameter) {
    check_expected(option);
    check_expected_ptr(curl);

    return mock_type(CURLcode);
}

<<<<<<< HEAD
struct curl_slist* __wrap_curl_slist_append(struct curl_slist *list, const char *string) {
    check_expected(string);
=======
struct curl_slist* __wrap_curl_slist_append(struct curl_slist *list, const char *data) {
    check_expected(data);
>>>>>>> 9e85c792
    check_expected_ptr(list);

    return mock_type(struct curl_slist *);
}

CURLcode __wrap_curl_easy_perform(CURL *curl) {
    check_expected_ptr(curl);

    return mock_type(CURLcode);
}

void __wrap_curl_slist_free_all(struct curl_slist *list) {
    check_expected_ptr(list);
}

CURLcode __wrap_curl_easy_getinfo(CURL *curl, CURLoption option, __attribute__ ((__unused__)) void *parameter) {

    check_expected(option);
    check_expected_ptr(curl);

    return mock_type(CURLcode);
<<<<<<< HEAD
}

void __wrap_wurl_free_response(curl_response* response) {
    check_expected_ptr(response);
=======
>>>>>>> 9e85c792
}<|MERGE_RESOLUTION|>--- conflicted
+++ resolved
@@ -42,7 +42,7 @@
     return mock();
 }
 
-char* __wrap_wurl_http_get(const char * url, size_t max_size) {
+char* __wrap_wurl_http_get(const char * url, __attribute__((unused)) size_t max_size) {
     check_expected(url);
 
     return mock_type(char *);
@@ -68,10 +68,6 @@
 }
 
 CURL* __wrap_curl_easy_init() {
-<<<<<<< HEAD
-    
-=======
->>>>>>> 9e85c792
     return mock_type(CURL *);
 }
 
@@ -86,13 +82,8 @@
     return mock_type(CURLcode);
 }
 
-<<<<<<< HEAD
-struct curl_slist* __wrap_curl_slist_append(struct curl_slist *list, const char *string) {
-    check_expected(string);
-=======
 struct curl_slist* __wrap_curl_slist_append(struct curl_slist *list, const char *data) {
     check_expected(data);
->>>>>>> 9e85c792
     check_expected_ptr(list);
 
     return mock_type(struct curl_slist *);
@@ -114,11 +105,8 @@
     check_expected_ptr(curl);
 
     return mock_type(CURLcode);
-<<<<<<< HEAD
 }
 
 void __wrap_wurl_free_response(curl_response* response) {
     check_expected_ptr(response);
-=======
->>>>>>> 9e85c792
 }