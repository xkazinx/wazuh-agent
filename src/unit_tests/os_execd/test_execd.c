--- conflicted
+++ resolved
@@ -50,9 +50,6 @@
 static int test_setup_file(void **state) {
     wfd_t* wfd = NULL;
     os_calloc(1, sizeof(wfd_t), wfd);
-<<<<<<< HEAD
-    wfd->file = (FILE *)1;
-=======
     wfd->file_in = (FILE *)1;
     wfd->file_out = (FILE *)2;
     timeout_list = OSList_Create();
@@ -75,7 +72,6 @@
     timeout_entry->time_of_addition = 123456789;
     timeout_entry->time_to_block = 10;
     OSList_AddData(timeout_list, timeout_entry);
->>>>>>> 53a3f847
     *state = wfd;
     return 0;
 }
