--- conflicted
+++ resolved
@@ -55,7 +55,6 @@
 #define VU_UNEXP_JSON_KEY     "(5492): Unexpected JSON key: '%s'."
 #define VU_ENDING_UPDATE      "(5494): The update of the feeds ended successfully."
 #define VU_DOWNLOAD_FAIL      "(5495): The download can not be completed. Retrying in %d seconds."
-<<<<<<< HEAD
 #define VU_INS_CPES_SEC       "(5498): Inserting CPEs section..."
 #define VU_AGENT_CPE_RECV     "(5507): The CPE '%s' from the agent %d was received from wazuh-db."
 #define VU_CPE_GENERATED      "(5509): CPE generated from vendor '%s' and product '%s': '%s'."
@@ -77,14 +76,11 @@
 #define VU_DISC_ACC_REPORTS   "(5546): Discarding report %s with check %s because %s is higher."
 #define VU_ADD_ACC_REPORTS    "(5547): Setting report %s with check %s because %s is lower."
 #define VU_NO_VER_REPORT      "(5548): There is no check version in %s, so the vulnerability will be reported directly."
-
-=======
-#define VU_ANAL_ACC_REPORTS   "(5501): Analyzing accumulated reports for %s in %s."
-#define VU_DISC_ACC_REPORTS   "(5502): Discarding report %s with check %s because %s is higher."
-#define VU_ADD_ACC_REPORTS    "(5503): Setting report %s with check %s because %s is lower."
-#define VU_NO_VER_REPORT      "(5504): There is no check version in %s, so the vulnerability will be reported directly."
-#define VU_UPDATE_PACK_NAME   "(5505): Inserting package names..."
->>>>>>> 1514f68c
+#define VU_ANAL_ACC_REPORTS   "(5549): Analyzing accumulated reports for %s in %s."
+#define VU_DISC_ACC_REPORTS   "(5550): Discarding report %s with check %s because %s is higher."
+#define VU_ADD_ACC_REPORTS    "(5551): Setting report %s with check %s because %s is lower."
+#define VU_NO_VER_REPORT      "(5552): There is no check version in %s, so the vulnerability will be reported directly."
+#define VU_UPDATE_PACK_NAME   "(5553): Inserting package names..."
 
 /* File integrity monitoring debug messages */
 #define FIM_DIFF_SKIPPED                    "(6200): Diff execution skipped for containing insecure characters."
