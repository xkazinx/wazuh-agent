--- conflicted
+++ resolved
@@ -29,13 +29,7 @@
 
 /* rk_types */
 #define ALERT_OK                0
-<<<<<<< HEAD
-#ifndef ALERT_SYSTEM_ERROR
-#define ALERT_SYSTEM_ERROR      1
-#endif
-=======
 #define ALERT_SYSTEM_ERR        1
->>>>>>> caf20873
 #define ALERT_SYSTEM_CRIT       2
 #define ALERT_ROOTKIT_FOUND     3
 #define ALERT_POLICY_VIOLATION  4
