--- conflicted
+++ resolved
@@ -33,126 +33,7 @@
     (cJSON * (*)(const void *))wm_agent_upgrade_dump
 };
 
-<<<<<<< HEAD
-const char* upgrade_error_codes[] = {
-    [WM_UPGRADE_SUCCESS] = "Success.",
-    [WM_UPGRADE_PARSING_ERROR] = "Could not parse message JSON.",
-    [WM_UPGRADE_PARSING_REQUIRED_PARAMETER] = "Required parameters in json message where not found.",
-    [WM_UPGRADE_TASK_CONFIGURATIONS] = "Command not recognized.",
-    [WM_UPGRADE_TASK_MANAGER_COMMUNICATION] ="Could not create task id for upgrade task.",
-    [WM_UPGRADE_TASK_MANAGER_FAILURE] = "", // Data string will be provided by task manager
-    [WM_UPGRADE_GLOBAL_DB_FAILURE] = "Agent information not found in database.",
-    [WM_UPGRADE_INVALID_ACTION_FOR_MANAGER] = "Action not available for Manager (agent 000).",
-    [WM_UPGRADE_AGENT_IS_NOT_ACTIVE] = "Agent is not active.",
-    [WM_UPGRADE_NOT_MINIMAL_VERSION_SUPPORTED] = "Remote upgrade is not available for this agent version.",
-    [WM_UPGRADE_SYSTEM_NOT_SUPPORTED] = "The WPK for this platform is not available.",
-    [WM_UPGRADE_URL_NOT_FOUND] = "The repository is not reachable.",
-    [WM_UPGRADE_WPK_VERSION_DOES_NOT_EXIST] = "The version of the WPK does not exist in the repository.",
-    [WM_UPGRADE_NEW_VERSION_LEES_OR_EQUAL_THAT_CURRENT] = "Current agent version is greater or equal.",
-    [WM_UPGRADE_NEW_VERSION_GREATER_MASTER] = "Upgrading an agent to a version higher than the manager requires the force flag.",
-    [WM_UPGRADE_VERSION_SAME_MANAGER] = "Agent and manager have the same version. No need upgrade.",
-    [WM_UPGRADE_WPK_FILE_DOES_NOT_EXIST] = "The WPK file does not exist.",
-    [WM_UPGRADE_WPK_SHA1_DOES_NOT_MATCH] = "The WPK sha1 of the file is not valid.",
-    [WM_UPGRADE_UPGRADE_ALREADY_IN_PROGRESS] = "Upgrade procedure could not start. Agent already upgrading.",
-    [WM_UPGRADE_UNKNOWN_ERROR] "Upgrade procedure could not start."
-};
-
-void wm_agent_upgrade_listen_messages(int sock, int timeout_sec) {
-    struct timeval timeout = { timeout_sec, 0 };
-
-    while(1) {
-        // listen - wait connection
-        fd_set fdset;    
-        FD_ZERO(&fdset);
-        FD_SET(sock, &fdset);
-
-        switch (select(sock + 1, &fdset, NULL, NULL, &timeout)) {
-        case -1:
-            if (errno != EINTR) {
-                merror(WM_UPGRADE_SELECT_ERROR, strerror(errno));
-                close(sock);
-                return;
-            }
-            continue;
-        case 0:
-            continue;
-        }
-
-        //Accept 
-        int peer;
-        if (peer = accept(sock, NULL, NULL), peer < 0) {
-            if (errno != EINTR) {
-                merror(WM_UPGRADE_ACCEPT_ERROR, strerror(errno));
-            }
-            continue;
-        }
-        
-        // Get request string
-        char *buffer = NULL;
-
-        os_calloc(OS_MAXSTR, sizeof(char), buffer);
-        int length;
-        switch (length = OS_RecvSecureTCP(peer, buffer, OS_MAXSTR), length) {
-        case OS_SOCKTERR:
-            mterror(WM_AGENT_UPGRADE_LOGTAG, WM_UPGRADE_SOCKTERR_ERROR);
-            break;
-        case -1:
-            mterror(WM_AGENT_UPGRADE_LOGTAG, WM_UPGRADE_RECV_ERROR, strerror(errno));
-            break;
-        case 0:
-            mtdebug1(WM_AGENT_UPGRADE_LOGTAG, WM_UPGRADE_EMPTY_MESSAGE);
-            break;
-        default:
-            /* Correctly received message */
-            mtdebug1(WM_AGENT_UPGRADE_LOGTAG, WM_UPGRADE_INCOMMING_MESSAGE, buffer);
-
-            void* task = NULL;
-            int* agent_ids = NULL;
-            char* message = NULL;
-            int parsing_retval;
-
-            // Parse incomming message
-            parsing_retval = wm_agent_upgrade_parse_message(&buffer[0], &task, &agent_ids, &message);
-
-            switch (parsing_retval) {
-            case WM_UPGRADE_UPGRADE:
-                // Upgrade command
-                if (task && agent_ids) {
-                    message = wm_agent_upgrade_process_upgrade_command(agent_ids, (wm_upgrade_task *)task);
-                    wm_agent_upgrade_free_upgrade_task(task);
-                    os_free(agent_ids);
-                }
-                break;
-            case WM_UPGRADE_UPGRADE_CUSTOM:
-                // Upgrade custom command
-                if (task && agent_ids) {
-                    message = wm_agent_upgrade_process_upgrade_custom_command(agent_ids, (wm_upgrade_custom_task *)task);
-                    wm_agent_upgrade_free_upgrade_custom_task(task);
-                    os_free(agent_ids);
-                }
-                break;
-            default:
-                // Parsing error
-                if (!message) {
-                    os_strdup(upgrade_error_codes[WM_UPGRADE_UNKNOWN_ERROR], message);
-                }
-                break;
-            }
-
-            mtdebug1(WM_AGENT_UPGRADE_LOGTAG, WM_UPGRADE_RESPONSE_MESSAGE, message);
-            OS_SendSecureTCP(peer, strlen(message), message);
-            os_free(message);
-            break;
-        }
-
-        free(buffer);
-        close(peer);
-    }
-}
-
-=======
->>>>>>> dceb1930
-void * wm_agent_upgrade_main(wm_agent_upgrade* upgrade_config) {
+void *wm_agent_upgrade_main(wm_agent_upgrade* upgrade_config) {
 
     // Check if module is enabled
     if (!upgrade_config->enabled) {
@@ -174,10 +55,6 @@
 void wm_agent_upgrade_destroy(wm_agent_upgrade* upgrade_config) {
     mtinfo(WM_AGENT_UPGRADE_LOGTAG, WM_UPGRADE_MODULE_FINISHED);
     os_free(upgrade_config);
-
-    #ifndef CLIENT
-        wm_agent_upgrade_destroy_task_map();
-    #endif
 }
 
 cJSON *wm_agent_upgrade_dump(const wm_agent_upgrade* upgrade_config){
