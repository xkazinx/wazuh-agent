--- conflicted
+++ resolved
@@ -1347,13 +1347,9 @@
                 }
             }
         }
-<<<<<<< HEAD
-
-=======
         if(sys_library) {
             FreeLibrary(sys_library);
         }
->>>>>>> 02db222d
     } else {
 
         char *command;
