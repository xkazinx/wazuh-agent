/*
 * Wazuh Module to analyze system vulnerabilities
 * Copyright (C) 2018 Wazuh Inc.
 * January 4, 2018.
 *
 * This program is a free software; you can redistribute it
 * and/or modify it under the terms of the GNU General Public
 * License (version 2) as published by the FSF - Free Software
 * Foundation.
 */

#ifndef WIN32

#include "wmodules.h"
#include "wm_vuln_detector_db.h"
#include "external/sqlite/sqlite3.h"
#include "addagent/manage_agents.h"
#include <netinet/tcp.h>
#include <openssl/ssl.h>
#include <os_net/os_net.h>

#if defined(__MACH__) || defined(__FreeBSD__) || defined(__OpenBSD__)
#define SOL_TCP     6
#endif

static void * wm_vuldet_main(wm_vuldet_t * vulnerability_detector);
static void wm_vuldet_destroy(wm_vuldet_t * vulnerability_detector);
static int wm_vuldet_updatedb(update_node **updates);
static char * wm_vuldet_xml_preparser(char *path, distribution dist);
static int wm_vuldet_update_feed(update_node *update);
static int wm_vuldet_fetch_feed(update_node *update, const char *OS, int *need_update);
static int wm_vuldet_xml_parser(OS_XML *xml, XML_NODE node, wm_vuldet_db *parsed_oval, update_node *update, vu_logic condition);
static int wm_vuldet_json_parser(cJSON *json_feed, wm_vuldet_db *uparsed_vulnerabilities, update_node *update);
static void wm_vuldet_add_rvulnerability(wm_vuldet_db *ctrl_block);
static void wm_vuldet_add_vulnerability_info(wm_vuldet_db *ctrl_block);
static char *wm_vuldet_extract_advisories(cJSON *advisories);
static const char *wm_vuldet_decode_package_version(char *raw, const char **OS, char **package_name, char **package_version);
static int wm_vuldet_check_db();
static int wm_vuldet_insert(wm_vuldet_db *parsed_oval);
static int wm_vuldet_remove_OS_table(sqlite3 *db, char *TABLE, const char *OS);
static int wm_vuldet_sql_error(sqlite3 *db, sqlite3_stmt *stmt);
static int wm_vuldet_get_software_info(agent_software *agent, sqlite3 *db, OSHash *agents_triag, unsigned long ignore_time);
static int wm_vuldet_report_agent_vulnerabilities(agent_software *agents, sqlite3 *db, int max);
static int wm_vuldet_check_agent_vulnerabilities(agent_software *agents, OSHash *agents_triag, unsigned long ignore_time);
static int wm_checks_package_vulnerability(char *version, const char *operation, char *operation_value);
static int wm_vuldet_step(sqlite3_stmt *stmt);
static int wm_vuldet_create_file(const char *path, const char *source);
static int wm_vuldet_check_update_period(update_node *upd);
static int wm_vuldet_check_update(update_node *upd, const char *dist);
static int wm_vuldet_run_update(update_node *upd, const char *dist_tag, const char *dist_ext);
static int wm_vuldet_compare(char *version_it, char *cversion_it);
static const char *wm_vuldet_set_oval(const char *os_name, const char *os_version, update_node **updates, distribution *wm_vuldet_set_oval);
static int wm_vunlnerability_detector_set_agents_info(agent_software **agents_software, update_node **updates);
static int check_timestamp(const char *OS, char *timst, char *ret_timst);
static cJSON *wm_vuldet_dump(const wm_vuldet_t * vulnerability_detector);
static char *wm_vuldet_build_url(char *pattern, char *value);
static void wm_vuldet_adapt_title(char *title, char *cve);

int *vu_queue;
const wm_context WM_VULNDETECTOR_CONTEXT = {
    "vulnerability-detector",
    (wm_routine)wm_vuldet_main,
    (wm_routine)wm_vuldet_destroy,
    (cJSON * (*)(const void *))wm_vuldet_dump
};

const char *vu_dist_tag[] = {
    "UBUNTU",
    "DEBIAN",
    "REDHAT",
    "CENTOS",
    "AMAZLINUX",
    "WINDOWS",
    "MACOS",
    "PRECISE",
    "TRUSTY",
    "XENIAL",
    "BIONIC",
    "JESSIE",
    "STRETCH",
    "WHEEZY",
    "RHEL5",
    "RHEL6",
    "RHEL7",
    "WXP",
    "W7",
    "W8",
    "W81",
    "W10",
    "WS2008",
    "WS2008R2",
    "WS2012",
    "WS2012R2",
    "WS2016",
    "MACOSX",
    "UNKNOWN"
};

const char *vu_dist_ext[] = {
    "Ubuntu",
    "Debian",
    "Red Hat Enterprise Linux",
    "CentOS",
    "Amazon Linux",
    "Microsoft Windows",
    "Apple Mac OS",
    "Ubuntu Precise",
    "Ubuntu Trusty",
    "Ubuntu Xenial",
    "Ubuntu Bionic",
    "Debian Jessie",
    "Debian Stretch",
    "Debian Wheezy",
    "Red Hat Enterprise Linux 5",
    "Red Hat Enterprise Linux 6",
    "Red Hat Enterprise Linux 7",
    "Windows XP",
    "Windows 7",
    "Windows 8",
    "Windows 8.1",
    "Windows 10",
    "Windows Server 2008",
    "Windows Server 2008 R2",
    "Windows Server 2012",
    "Windows Server 2012 R2",
    "Windows Server 2016",
    "Mac OS X",
    "Unknown OS"
};

const char *unknown_value = "Unknown";

const char *wm_vuldet_set_oval(const char *os_name, const char *os_version, update_node **updates, distribution *agent_dist) {
    const char *retval = NULL;
    int i;

    for (i = 0; i < OS_SUPP_SIZE; i++) {
        if (updates[i] && updates[i]->allowed_OS_list) {
            int j;
            char *allowed_os;
            char *allowed_ver;
            for (allowed_os = *updates[i]->allowed_OS_list, allowed_ver = *updates[i]->allowed_ver_list, j = 0; allowed_os; ++j) {
                if (strcasestr(os_name, allowed_os) && strcasestr(os_version, allowed_ver)) {
                    retval = updates[i]->dist_tag;
                    *agent_dist = updates[i]->dist_ref;
                    i = OS_SUPP_SIZE;
                    break;
                }
                allowed_os = updates[i]->allowed_OS_list[j];
                allowed_ver = updates[i]->allowed_ver_list[j];
            }
        }
    }

    return retval;
}

int wm_vuldet_check_update_period(update_node *upd) {
    return upd && (upd->last_update + (time_t) upd->interval) < time(NULL);
}
int wm_vuldet_check_update(update_node *upd, const char *dist) {
    int need_update = 1;
    return wm_vuldet_fetch_feed(upd, dist, &need_update) || (need_update && wm_vuldet_update_feed(upd));
}

int wm_vuldet_create_file(const char *path, const char *source) {
    const char *ROOT = "root";
    const char *sql;
    const char *tail;
    sqlite3 *db;
    sqlite3_stmt *stmt = NULL;
    int result;
    uid_t uid;
    gid_t gid;

    if (sqlite3_open_v2(path, &db, SQLITE_OPEN_READWRITE | SQLITE_OPEN_CREATE, NULL)) {
        mterror(WM_VULNDETECTOR_LOGTAG, VU_CREATE_DB_ERROR);
        return wm_vuldet_sql_error(db, stmt);
    }

    for (sql = source; sql && *sql; sql = tail) {
        if (sqlite3_prepare_v2(db, sql, -1, &stmt, &tail) != SQLITE_OK) {
            mterror(WM_VULNDETECTOR_LOGTAG, VU_CREATE_DB_ERROR);
            return wm_vuldet_sql_error(db, stmt);
        }

        result = wm_vuldet_step(stmt);

        switch (result) {
        case SQLITE_MISUSE:
        case SQLITE_ROW:
        case SQLITE_DONE:
            break;
        default:
            mterror(WM_VULNDETECTOR_LOGTAG, VU_CREATE_DB_ERROR);
            return wm_vuldet_sql_error(db, stmt);
        }

        sqlite3_finalize(stmt);
    }

    sqlite3_close_v2(db);

    uid = Privsep_GetUser(ROOT);
    gid = Privsep_GetGroup(GROUPGLOBAL);

    if (uid == (uid_t) - 1 || gid == (gid_t) - 1) {
        mterror(WM_VULNDETECTOR_LOGTAG, USER_ERROR, ROOT, GROUPGLOBAL);
        return OS_INVALID;
    }

    if (chown(path, uid, gid) < 0) {
        mterror(WM_VULNDETECTOR_LOGTAG, CHOWN_ERROR, path, errno, strerror(errno));
        return OS_INVALID;
    }

    if (chmod(path, 0660) < 0) {
        mterror(WM_VULNDETECTOR_LOGTAG, CHMOD_ERROR, path, errno, strerror(errno));
        return OS_INVALID;
    }

    return 0;
}

int wm_vuldet_step(sqlite3_stmt *stmt) {
    int attempts;
    int result;
    for (attempts = 0; (result = sqlite3_step(stmt)) == SQLITE_BUSY; attempts++) {
        if (attempts == MAX_SQL_ATTEMPTS) {
            mterror(WM_VULNDETECTOR_LOGTAG, VU_MAX_ACC_EXC);
            return OS_INVALID;
        }
    }
    return result;
}

int wm_checks_package_vulnerability(char *version, const char *operation, char *operation_value) {
    int size;
    int v_result, r_result;
    int epoch, c_epoch;
    char version_cl[KEY_SIZE];
    char cversion_cl[KEY_SIZE];
    char *version_it, *release_it;
    char *cversion_it, *crelease_it;

    if (operation_value) {
        // Copy the original values
        if (size = snprintf(version_cl, KEY_SIZE, "%s", version), size >= KEY_SIZE) {
            return OS_INVALID;
        }
        if (size = snprintf(cversion_cl, KEY_SIZE, "%s", operation_value), size >= KEY_SIZE) {
            return OS_INVALID;
        }

        // Check EPOCH
        if (version_it = strchr(version_cl, ':'), version_it) {
            *(version_it++) = '\0';
            epoch = strtol(version_cl, NULL, 10);
        } else {
            version_it = version_cl;
            epoch = 0;
        }
        if (cversion_it = strchr(cversion_cl, ':'), cversion_it) {
            *(cversion_it++) = '\0';
            c_epoch = strtol(cversion_cl, NULL, 10);
        } else {
            cversion_it = cversion_cl;
            c_epoch = 0;
        }

        // Separate the version from the revision
        if (release_it = strchr(version_it, '-'), release_it) {
            if (*(release_it++) = '\0', *release_it == '\0') {
                release_it = NULL;
            }
        }

        if (crelease_it = strchr(cversion_it, '-'), crelease_it) {
            if (*(crelease_it++) = '\0', *crelease_it == '\0') {
                crelease_it = NULL;
            }
        }

        // Check version
        if (v_result = wm_vuldet_compare(version_it, cversion_it), v_result == VU_ERROR_CMP) {
            return VU_ERROR_CMP;
        }
        // Check release
        if (r_result = wm_vuldet_compare(release_it, crelease_it), r_result == VU_ERROR_CMP) {
            return VU_ERROR_CMP;
        }

        if (!strcmp(operation, "less than")) {
            if (epoch > c_epoch) {
                return VU_NOT_VULNERABLE;
            } else if (epoch < c_epoch) {
                return VU_VULNERABLE;
            }

            if (v_result == VU_LESS) {
                return VU_VULNERABLE;
            } else if (v_result == VU_HIGHER) {
                return VU_NOT_VULNERABLE;
            }

            if (r_result == VU_LESS) {
                return VU_VULNERABLE;
            }
        } else if (!strcmp(operation, "greater than or equal")) {
            if (epoch > c_epoch) {
                return VU_VULNERABLE;
            } else if (epoch < c_epoch) {
                return VU_NOT_VULNERABLE;
            }

            if (v_result == VU_LESS) {
                return VU_NOT_VULNERABLE;
            } else if (v_result == VU_HIGHER) {
                return VU_VULNERABLE;
            }

            if (r_result != VU_LESS) {
                return VU_VULNERABLE;
            }
        } else if (!strcmp(operation, "less than or equal")) {
            if (epoch < c_epoch) {
                return VU_VULNERABLE;
            } else if (epoch > c_epoch) {
                return VU_NOT_VULNERABLE;
            }

            if (v_result == VU_HIGHER) {
                return VU_NOT_VULNERABLE;
            } else if (v_result == VU_LESS) {
                return VU_VULNERABLE;
            }

            if (r_result != VU_HIGHER) {
                return VU_VULNERABLE;
            }
        } else if (!strcmp(operation, "equal") || !strcmp(operation, "equals")) {
            if (epoch != c_epoch) {
                return VU_NOT_VULNERABLE;
            }

            if (v_result != VU_EQUAL) {
                return VU_NOT_VULNERABLE;
            }

            if (r_result == VU_EQUAL) {
                return VU_VULNERABLE;
            }
        } else if (!strcmp(operation, "exists")) {
            return VU_VULNERABLE;
        } else {
            mtdebug1(WM_VULNDETECTOR_LOGTAG, VU_OPERATION_NOT_REC, operation);
            return VU_NOT_VULNERABLE;
        }
        // The OVALs supported only contemplate the operation "less than" and "exists"
        return VU_NOT_VULNERABLE;
    }
    return VU_NOT_FIXED;
}

int wm_vuldet_compare(char *version_it, char *cversion_it) {
    char *found;
    int i, j, it;
    int version_found, cversion_found;
    int version_value, cversion_value;

    if (version_it && !cversion_it) {
        return VU_HIGHER;
    } else if (!version_it && cversion_it) {
        return VU_LESS;
    } else if (!version_it && !cversion_it) {
        return VU_EQUAL;
    }

    (found = strchr(version_it, '~'))? *found = '\0' : 0;
    (found = strchr(version_it, '-'))? *found = '\0' : 0;
    (found = strchr(version_it, '+'))? *found = '\0' : 0;
    (found = strchr(cversion_it, '~'))? *found = '\0' : 0;
    (found = strchr(cversion_it, '-'))? *found = '\0' : 0;
    (found = strchr(cversion_it, '+'))? *found = '\0' : 0;

    // For RedHat/CentOS packages
    (found = strstr(version_it, ".el"))? *found = '\0' : 0;
    (found = strstr(cversion_it, ".el"))? *found = '\0' : 0;

    // For Ubuntu packages
    (found = strstr(version_it, "ubuntu"))? *found = '\0' : 0;
    (found = strstr(cversion_it, "ubuntu"))? *found = '\0' : 0;

    // For Amazon Linux packages
    (found = strstr(version_it, ".amzn"))? *found = '\0' : 0;
    (found = strstr(cversion_it, ".amzn"))? *found = '\0' : 0;

    // Check version
    if (strcmp(version_it, cversion_it)) {
        for (it = 0, i = 0, j = 0, version_found = 0, cversion_found = 0; it < VU_MAX_VER_COMP_IT; it++) {
            if (!version_found) {
                if (version_it[i] == '\0') {
                    version_found = 3;
                } else if (!isdigit(version_it[i])) {
                    if (i) {
                        // There is a number to compare
                        version_found = 1;
                    } else {
                        if (isalpha(version_it[i]) && !isalpha(version_it[i + 1])) {
                            // There is an individual letter to compare
                            version_found = 2;
                        } else {
                            // Skip characters that are not comparable
                            for (; *version_it != '\0' && !isdigit(*version_it); version_it++);
                            i = 0;
                        }
                    }
                } else {
                    i++;
                }
            }

            if (!cversion_found) {
                if (cversion_it[j] == '\0') {
                    cversion_found = 3;
                } else if (!isdigit(cversion_it[j])) {
                    if (j) {
                        // There is a number to compare
                        cversion_found = 1;
                    } else {
                        if (isalpha(cversion_it[j]) && !isalpha(cversion_it[j + 1])) {
                            // There is an individual letter to compare
                            cversion_found = 2;
                        } else {
                            // Skip characters that are not comparable
                            for (; *cversion_it != '\0' && !isdigit(*cversion_it); cversion_it++);
                            j = 0;
                        }
                    }
                } else {
                    j++;
                }
            }

            if (version_found && cversion_found) {
                if (version_found == 2 && version_found == cversion_found) {
                    // Check version letter
                    version_value = *version_it;
                    cversion_value = *cversion_it;
                } else {
                    version_value = strtol(version_it, NULL, 10);
                    cversion_value = strtol(cversion_it, NULL, 10);
                }
                if (version_value > cversion_value) {
                    return VU_HIGHER;
                } else if (version_value < cversion_value) {
                    return VU_LESS;
                } else if (version_found != cversion_found) {
                    // The version with more digits is higher
                    if (version_found < cversion_found) {
                        return VU_HIGHER;
                    } else {
                        return VU_LESS;
                    }
                } else if (version_found > 2) {
                    // The version is over
                    break;
                }
                version_found = 0;
                cversion_found = 0;
                version_it = &version_it[i ? i : 1];
                cversion_it = &cversion_it[j ? j : 1];
                i = 0;
                j = 0;
            }
        }
        if (it == VU_MAX_VER_COMP_IT) {
            return VU_ERROR_CMP;
        }
    }

    return VU_EQUAL;
}

char *wm_vuldet_build_url(char *pattern, char *value) {
    size_t size;
    char *retval;

    os_calloc(VUL_BUILD_REF_MAX + 1, sizeof(char), retval);
    size = snprintf(retval, VUL_BUILD_REF_MAX, pattern, value);
    os_realloc(retval, size + 1, retval);

    return retval;
}

cJSON *wm_vuldet_decode_advisories(char *advisories) {
    cJSON *json_advisories = cJSON_CreateObject();
    char *found;
    char *str_base = advisories;

    while (str_base && *str_base) {
        char *patch_url;
        if (found = strchr(str_base, ','), found) {
            *(found++) = '\0';
        }

        patch_url = wm_vuldet_build_url(VU_BUILD_REF_RHSA, str_base);
        cJSON_AddItemToObject(json_advisories, str_base, cJSON_CreateString(patch_url));
        str_base = found;
        free(patch_url);
    }

    return json_advisories;
}

int wm_vuldet_report_agent_vulnerabilities(agent_software *agents, sqlite3 *db, int max) {
    sqlite3_stmt *stmt = NULL;
    char alert_msg[OS_MAXSTR];
    char header[OS_SIZE_256];
    char condition[OS_SIZE_1024 + 1];
    const char *query;
    agent_software *agents_it;
    cJSON *alert = NULL;
    cJSON *alert_cve = NULL;
    char *str_json;
    char *cve;
    char *title;
    char *severity;
    char *published;
    char *updated;
    char *reference;
    char *rationale;
    int i;
    char send_queue;
    int sql_result;

    // Define time to sleep between messages sent
    int usec = 1000000 / wm_max_eps;

    if (alert = cJSON_CreateObject(), !alert) {
        return OS_INVALID;
    }

    for (agents_it = agents, i = 0; agents_it && i < max; agents_it = agents_it->prev, i++) {

        if (!agents_it->info) {
            continue;
        }

        mtdebug1(WM_VULNDETECTOR_LOGTAG, VU_START_AG_AN, agents_it->agent_id);

        if (agents_it->dist != DIS_REDHAT) {
            query = vu_queries[VU_JOIN_QUERY];
        } else {
            query = vu_queries[VU_JOIN_RH_QUERY];
        }

        if (sqlite3_prepare_v2(db, query, -1, &stmt, NULL) != SQLITE_OK) {
            cJSON_free(alert);
            return OS_INVALID;
        }
        sqlite3_bind_text(stmt, 1, agents_it->agent_OS, -1, NULL);
        sqlite3_bind_int(stmt, 2,  strtol(agents_it->agent_id, NULL, 10));

        while (sql_result = wm_vuldet_step(stmt), sql_result == SQLITE_ROW) {
            char *package;
            char *version;
            char *operation, *second_operation;
            char *operation_value, *second_operation_value;
            int pending = 0;
            char *cvss;
            char *cvss3;
            char *cvss_vector;
            char *bugzilla_reference;
            char *cwe;
            char *advisories;
            char state[50];
            int v_type;

            cve = (char *)sqlite3_column_text(stmt, 0);
            package = (char *)sqlite3_column_text(stmt, 1);
            title = (char *)sqlite3_column_text(stmt, 2);
            severity = (char *)sqlite3_column_text(stmt, 3);
            published = (char *)sqlite3_column_text(stmt, 4);
            updated = (char *)sqlite3_column_text(stmt, 5);
            reference = (char *)sqlite3_column_text(stmt, 6);
            rationale = (char *)sqlite3_column_text(stmt, 7);
            version = (char *)sqlite3_column_text(stmt, 8);
            operation = (char *)sqlite3_column_text(stmt, 9);
            operation_value = (char *)sqlite3_column_text(stmt, 10);
            second_operation = (char *)sqlite3_column_text(stmt, 11);
            second_operation_value = (char *)sqlite3_column_text(stmt, 12);
            pending = sqlite3_column_int(stmt, 13);
            cvss = (char *)sqlite3_column_text(stmt, 14);
            cvss3 = (char *)sqlite3_column_text(stmt, 15);
            cvss_vector = (char *)sqlite3_column_text(stmt, 16);
            bugzilla_reference = (char *)sqlite3_column_text(stmt, 17);
            cwe = (char *)sqlite3_column_text(stmt, 18);
            advisories = (char *)sqlite3_column_text(stmt, 19);

            *condition = '\0';
            if (pending) {
                snprintf(state, 30, "Pending confirmation");
            } else {
                if (v_type = wm_checks_package_vulnerability(version, operation, operation_value), v_type == OS_INVALID) {
                    goto error;
                }
                if (v_type == VU_NOT_FIXED) {
                    snprintf(state, 15, "Unfixed");
                    mtdebug2(WM_VULNDETECTOR_LOGTAG, VU_PACK_VULN, package, cve);
                } else if (v_type == VU_NOT_VULNERABLE) {
                    mtdebug2(WM_VULNDETECTOR_LOGTAG, VU_NOT_VULN, package, agents_it->agent_id, cve, version, operation, operation_value);
                    continue;
                } else if (v_type == VU_ERROR_CMP) {
                    mtdebug1(WM_VULNDETECTOR_LOGTAG, "The '%s' and '%s' versions of '%s' package could not be compared. Possible false positive.", version, operation_value, package);
                    snprintf(condition, OS_SIZE_1024, "Could not compare package versions (%s %s).", operation, operation_value);
                } else {
                    snprintf(state, 15, "Fixed");
                    if (!second_operation || *second_operation == '0') {
                        mtdebug2(WM_VULNDETECTOR_LOGTAG, VU_PACK_VER_VULN, package, agents_it->agent_id, cve, version, operation, operation_value);
                    } else {
                        // The first condition is vulnerable, but the second also has to be
                        if (v_type = wm_checks_package_vulnerability(version, second_operation, second_operation_value), v_type == OS_INVALID) {
                            goto error;
                        } else if (v_type == VU_VULNERABLE) {
                            mtdebug2(WM_VULNDETECTOR_LOGTAG, VU_DOUBLE_VULN, package, agents_it->agent_id, cve, version, operation, operation_value, second_operation, second_operation_value);
                        } else {
                            mtdebug2(WM_VULNDETECTOR_LOGTAG, VU_DOUBLE_NOT_VULN, package, agents_it->agent_id, cve, version, operation, operation_value, second_operation, second_operation_value);
                            continue;
                        }
                    }
                }
            }

            if (alert_cve = cJSON_CreateObject(), alert_cve) {
                cJSON * j_package = cJSON_CreateObject();
                cJSON * j_cvss = NULL;

                if (cvss || cvss3 || cvss_vector) {
                    j_cvss = cJSON_CreateObject();
                    cJSON_AddStringToObject(j_cvss, "cvss_score", cvss);
                    cJSON_AddStringToObject(j_cvss, "cvss_scoring_vector", cvss_vector);
                    cJSON_AddStringToObject(j_cvss, "cvss3_score", cvss3);
                }

                cJSON_AddItemToObject(alert, "vulnerability", alert_cve);
                cJSON_AddStringToObject(alert_cve, "cve", cve);
                cJSON_AddStringToObject(alert_cve, "title", title && *title ? title : rationale);
                cJSON_AddStringToObject(alert_cve, "severity", (severity) ? severity : unknown_value);
                cJSON_AddStringToObject(alert_cve, "published", published);
                if (updated) cJSON_AddStringToObject(alert_cve, "updated", updated);
                if (*state) cJSON_AddStringToObject(alert_cve, "state", state);
                if (j_cvss) cJSON_AddItemToObject(alert_cve, "cvss", j_cvss);
                cJSON_AddItemToObject(alert_cve, "package", j_package);
                cJSON_AddStringToObject(j_package, "name", package);
                cJSON_AddStringToObject(j_package, "version", version);
                if (!pending) {
                    if (*condition != '\0') {
                        cJSON_AddStringToObject(j_package, "condition", condition);
                    } else if (operation_value) {
                        snprintf(condition, OS_SIZE_1024, "%s %s", operation, operation_value);
                        cJSON_AddStringToObject(j_package, "condition", condition);
                    } else {
                        cJSON_AddStringToObject(j_package, "condition", operation);
                    }
                }
                if (advisories && *advisories) {
                    cJSON_AddStringToObject(alert_cve, "advisories", advisories);
                }
                if (cwe) cJSON_AddStringToObject(alert_cve, "cwe_reference", cwe);
                if (bugzilla_reference) cJSON_AddStringToObject(alert_cve, "bugzilla_reference", bugzilla_reference);
                if (reference) {
                    cJSON_AddStringToObject(alert_cve, "reference", reference);
                } else {
                    // Skip rationale if reference is provided
                    cJSON_AddStringToObject(alert_cve, "rationale", rationale);
                }
            } else {
                cJSON_Delete(alert);
                goto error;
            }

            str_json = cJSON_PrintUnformatted(alert);

            // Send an alert as a manager if there is no IP assigned
            if (agents_it->agent_ip) {
                snprintf(header, OS_SIZE_256, VU_ALERT_HEADER, atoi(agents_it->agent_id), agents_it->agent_name, agents_it->agent_ip);
                snprintf(alert_msg, OS_MAXSTR, VU_ALERT_JSON, str_json);
                send_queue = SECURE_MQ;
            } else {
                snprintf(header, OS_SIZE_256, "%s", VU_WM_NAME);
                snprintf(alert_msg, OS_MAXSTR, "%s", str_json);
                send_queue = LOCALFILE_MQ;
            }
            free(str_json);

            if (wm_sendmsg(usec, *vu_queue, alert_msg, header, send_queue) < 0) {
                mterror(WM_VULNDETECTOR_LOGTAG, QUEUE_ERROR, DEFAULTQUEUE, strerror(errno));
                if ((*vu_queue = StartMQ(DEFAULTQUEUE, WRITE)) < 0) {
                    mterror_exit(WM_VULNDETECTOR_LOGTAG, QUEUE_FATAL, DEFAULTQUEUE);
                }
            }

            cJSON_Delete(alert_cve);
            alert->child = NULL;
        }

        sqlite3_finalize(stmt);
        mtdebug1(WM_VULNDETECTOR_LOGTAG, VU_AGENT_FINISH, agents_it->agent_id);
    }

    cJSON_Delete(alert);

    return 0;
error:
    if (stmt) {
        sqlite3_finalize(stmt);
    }
    return OS_INVALID;
}


int wm_vuldet_check_agent_vulnerabilities(agent_software *agents, OSHash *agents_triag, unsigned long ignore_time) {
    agent_software *agents_it;
    sqlite3 *db;
    sqlite3_stmt *stmt = NULL;
    int result;
    int i;

    if (!agents) {
        mtdebug1(WM_VULNDETECTOR_LOGTAG, VU_AG_NO_TARGET);
        return 0;
    } else if (wm_vuldet_check_db()) {
        mterror(WM_VULNDETECTOR_LOGTAG, VU_CHECK_DB_ERROR);
        return OS_INVALID;
    } else if (sqlite3_open_v2(CVE_DB, &db, SQLITE_OPEN_READWRITE, NULL) != SQLITE_OK) {
        return wm_vuldet_sql_error(db, stmt);
    }

    if (sqlite3_prepare_v2(db, vu_queries[VU_REMOVE_AGENTS_TABLE], -1, &stmt, NULL) != SQLITE_OK) {
        return wm_vuldet_sql_error(db, stmt);
    }
    if (wm_vuldet_step(stmt) != SQLITE_DONE) {
        return wm_vuldet_sql_error(db, stmt);
    }
    sqlite3_finalize(stmt);

    for (i = 1, agents_it = agents;; i++) {
        mtdebug1(WM_VULNDETECTOR_LOGTAG, VU_AGENT_START, agents_it->agent_id);
        if (result = wm_vuldet_get_software_info(agents_it, db, agents_triag, ignore_time), result == OS_INVALID) {
            mterror(WM_VULNDETECTOR_LOGTAG, VU_GET_SOFTWARE_ERROR, agents_it->agent_id);
        }

        if (result != 2) {  // There exists packages for the agent
            if (VU_AGENT_REQUEST_LIMIT && i == VU_AGENT_REQUEST_LIMIT) {
                if (wm_vuldet_report_agent_vulnerabilities(agents_it, db, i) == OS_INVALID) {
                    mterror(WM_VULNDETECTOR_LOGTAG, VU_REPORT_ERROR, agents_it->agent_id);
                    mtinfo(WM_VULNDETECTOR_LOGTAG, VU_SQL_ERROR, sqlite3_errmsg(db));
                }
                i = 0;
                if (sqlite3_prepare_v2(db, vu_queries[VU_REMOVE_AGENTS_TABLE], -1, &stmt, NULL) != SQLITE_OK) {
                    return wm_vuldet_sql_error(db, stmt);
                }
                if (wm_vuldet_step(stmt) != SQLITE_DONE) {
                    return wm_vuldet_sql_error(db, stmt);
                }
                sqlite3_finalize(stmt);
            }
        }
        if (agents_it->next) {
            agents_it = agents_it->next;
        } else {
            break;
        }
    }

    if (!VU_AGENT_REQUEST_LIMIT) {
        if (wm_vuldet_report_agent_vulnerabilities(agents_it, db, i) == OS_INVALID) {
            mterror(WM_VULNDETECTOR_LOGTAG, VU_REPORT_ERROR, agents_it->agent_id);
            mtinfo(WM_VULNDETECTOR_LOGTAG, VU_SQL_ERROR, sqlite3_errmsg(db));
        }
    }

    sqlite3_close_v2(db);
    return 0;
}

int wm_vuldet_sql_error(sqlite3 *db, sqlite3_stmt *stmt) {
    mterror(WM_VULNDETECTOR_LOGTAG, VU_SQL_ERROR, sqlite3_errmsg(db));
    if (stmt) {
        sqlite3_finalize(stmt);
    }
    sqlite3_close_v2(db);
    return OS_INVALID;
}

int wm_vuldet_remove_OS_table(sqlite3 *db, char *TABLE, const char *OS) {
    sqlite3_stmt *stmt = NULL;
    char sql[MAX_QUERY_SIZE];
    size_t size;

    if (size = snprintf(sql, MAX_QUERY_SIZE, vu_queries[VU_REMOVE_OS], TABLE), sql[size - 1] != ';') {
        return OS_INVALID;
    }

    if (sqlite3_prepare_v2(db, sql, -1, &stmt, NULL) != SQLITE_OK) {
        return wm_vuldet_sql_error(db, stmt);
    }

    sqlite3_bind_text(stmt, 1, OS, -1, NULL);

    if (wm_vuldet_step(stmt) != SQLITE_DONE) {
        return wm_vuldet_sql_error(db, stmt);
    }
    sqlite3_finalize(stmt);

    return 0;
}

int wm_vuldet_insert(wm_vuldet_db *parsed_oval) {
    sqlite3 *db;
    sqlite3_stmt *stmt = NULL;
    int result;
    const char *query;
    char *id;
    char *replace;
    char *second_replace;
    char operation_n;
    oval_metadata *met_it = &parsed_oval->metadata;
    vulnerability *vul_it = parsed_oval->vulnerabilities;
    rh_vulnerability *rvul_it = parsed_oval->rh_vulnerabilities;
    info_state *state_it = parsed_oval->info_states;
    info_test *test_it = parsed_oval->info_tests;
    info_cve *info_it = parsed_oval->info_cves;

    if (sqlite3_open_v2(CVE_DB, &db, SQLITE_OPEN_READWRITE, NULL) != SQLITE_OK) {
        return wm_vuldet_sql_error(db, stmt);
    }
    if (wm_vuldet_remove_OS_table(db, CVE_TABLE, parsed_oval->OS)                          ||
        wm_vuldet_remove_OS_table(db, METADATA_TABLE, parsed_oval->OS)                     ||
        wm_vuldet_remove_OS_table(db, CVE_INFO_TABLE, parsed_oval->OS)                     ||
        (rvul_it && wm_vuldet_remove_OS_table(db, CVE_TABLE, vu_dist_tag[DIS_RHEL5])) ||
        (rvul_it && wm_vuldet_remove_OS_table(db, CVE_TABLE, vu_dist_tag[DIS_RHEL6])) ||
        (rvul_it && wm_vuldet_remove_OS_table(db, CVE_TABLE, vu_dist_tag[DIS_RHEL7]))) {
        return wm_vuldet_sql_error(db, stmt);
    }

    sqlite3_exec(db, vu_queries[BEGIN_T], NULL, NULL, NULL);

    mtdebug2(WM_VULNDETECTOR_LOGTAG, VU_UPDATE_VU);

    // Adds the vulnerabilities
    while (vul_it) {
        // If you do not have this field, it has been discarded by the preparser and the OS is not affected
        if (vul_it->state_id) {
            if (sqlite3_prepare_v2(db, vu_queries[VU_INSERT_CVE], -1, &stmt, NULL) != SQLITE_OK) {
                return wm_vuldet_sql_error(db, stmt);
            }

            sqlite3_bind_text(stmt, 1, vul_it->cve_id, -1, NULL);
            sqlite3_bind_text(stmt, 2, parsed_oval->OS, -1, NULL);
            sqlite3_bind_text(stmt, 3, vul_it->package_name, -1, NULL);
            sqlite3_bind_int(stmt, 4, vul_it->pending);
            sqlite3_bind_text(stmt, 5, vul_it->state_id, -1, NULL);
            sqlite3_bind_text(stmt, 6, NULL, -1, NULL);
            sqlite3_bind_text(stmt, 7, vul_it->second_state_id, -1, NULL);
            sqlite3_bind_text(stmt, 8, NULL, -1, NULL);
            sqlite3_bind_text(stmt, 9, NULL, -1, NULL);

            if (result = wm_vuldet_step(stmt), result != SQLITE_DONE && result != SQLITE_CONSTRAINT) {
                return wm_vuldet_sql_error(db, stmt);
            }
            sqlite3_finalize(stmt);
        }

        vulnerability *vul_aux = vul_it;
        vul_it = vul_it->prev;
        free(vul_aux->cve_id);
        free(vul_aux->state_id);
        free(vul_aux->second_state_id);
        free(vul_aux->package_name);
        free(vul_aux);
    }

    while (rvul_it) {
        if (sqlite3_prepare_v2(db, vu_queries[VU_INSERT_CVE], -1, &stmt, NULL) != SQLITE_OK) {
            return wm_vuldet_sql_error(db, stmt);
        }

        sqlite3_bind_text(stmt, 1, rvul_it->cve_id, -1, NULL);
        sqlite3_bind_text(stmt, 2, rvul_it->OS, -1, NULL);
        sqlite3_bind_text(stmt, 3, rvul_it->package_name, -1, NULL);
        sqlite3_bind_int(stmt, 4, 0);
        sqlite3_bind_text(stmt, 5, "less than or equal", -1, NULL);
        sqlite3_bind_text(stmt, 6, rvul_it->package_version, -1, NULL);
        sqlite3_bind_text(stmt, 7, NULL, -1, NULL);
        sqlite3_bind_text(stmt, 8, NULL, -1, NULL);

        if (result = wm_vuldet_step(stmt), result != SQLITE_DONE) {
            return wm_vuldet_sql_error(db, stmt);
        }
        sqlite3_finalize(stmt);

        rh_vulnerability *rvul_aux = rvul_it;
        rvul_it = rvul_it->prev;
        free(rvul_aux->cve_id);
        free(rvul_aux->package_name);
        free(rvul_aux->package_version);
        free(rvul_aux);
    }

    if (test_it) {
        mtdebug2(WM_VULNDETECTOR_LOGTAG, VU_INS_TEST_SEC);
    }

    // Links vulnerabilities to their conditions
    while (test_it) {
        id = test_it->id;
        replace = test_it->state;
        second_replace = test_it->second_state;
        if (second_replace || !replace) {
            // 1 test -> 1 or 2 states
            query = vu_queries[VU_UPDATE_DOUBLE_CVE];
            if (sqlite3_prepare_v2(db, query, -1, &stmt, NULL) != SQLITE_OK) {
                return wm_vuldet_sql_error(db, stmt);
            }
            if (replace) {
                sqlite3_bind_text(stmt, 1, replace, -1, NULL);
                sqlite3_bind_text(stmt, 2, second_replace, -1, NULL);
                sqlite3_bind_text(stmt, 3, id, -1, NULL);
            } else {
                sqlite3_bind_text(stmt, 1, "exists", -1, NULL);
                sqlite3_bind_text(stmt, 2, NULL, -1, NULL);
                sqlite3_bind_text(stmt, 3, id, -1, NULL);
            }

            if (result = wm_vuldet_step(stmt), result != SQLITE_DONE && result != SQLITE_CONSTRAINT) {
                return wm_vuldet_sql_error(db, stmt);
            }
            sqlite3_finalize(stmt);

        } else {
            // Only Windows uses dual conditions
            query = vu_queries[VU_UPDATE_CVE];
            operation_n = 0;

set_op:
            if (sqlite3_prepare_v2(db, query, -1, &stmt, NULL) != SQLITE_OK) {
                return wm_vuldet_sql_error(db, stmt);
            }
            sqlite3_bind_text(stmt, 1, replace, -1, NULL);
            sqlite3_bind_text(stmt, 2, id, -1, NULL);
            if (result = wm_vuldet_step(stmt), result != SQLITE_DONE && result != SQLITE_CONSTRAINT) {
                return wm_vuldet_sql_error(db, stmt);
            }
            sqlite3_finalize(stmt);

            if (!operation_n) {
                operation_n = 1;
                query = vu_queries[VU_UPDATE_CVE_SEC];
                goto set_op;
            }
        }

        info_test *test_aux = test_it;
        test_it = test_it->prev;
        free(test_aux->id);
        free(test_aux->state);
        free(test_aux->second_state);
        free(test_aux);
    }

    if (state_it) {
        mtdebug2(WM_VULNDETECTOR_LOGTAG, VU_UPDATE_VU_CO);
    }

    // Sets the operators and values
    while (state_it) {
        query = vu_queries[VU_UPDATE_CVE_VAL];
        operation_n = 0;
        if (sqlite3_prepare_v2(db, query, -1, &stmt, NULL) != SQLITE_OK) {
            return wm_vuldet_sql_error(db, stmt);
        }
        sqlite3_bind_text(stmt, 1, state_it->operation, -1, NULL);
        sqlite3_bind_text(stmt, 2, state_it->operation_value, -1, NULL);
        sqlite3_bind_text(stmt, 3, state_it->id, -1, NULL);
        if (result = wm_vuldet_step(stmt), result != SQLITE_DONE && result != SQLITE_CONSTRAINT) {
            return wm_vuldet_sql_error(db, stmt);
        }
        sqlite3_finalize(stmt);

        info_state *state_aux = state_it;
        state_it = state_it->prev;
        free(state_aux->id);
        free(state_aux->operation);
        free(state_aux->operation_value);
        free(state_aux->arch_value);
        free(state_aux);
    }

    if (info_it) {
        mtdebug2(WM_VULNDETECTOR_LOGTAG, VU_UPDATE_VU_INFO);
    }

    while (info_it) {
        if (sqlite3_prepare_v2(db, vu_queries[VU_INSERT_CVE_INFO], -1, &stmt, NULL) != SQLITE_OK) {
            return wm_vuldet_sql_error(db, stmt);
        }

        sqlite3_bind_text(stmt, 1, info_it->cveid, -1, NULL);
        sqlite3_bind_text(stmt, 2, info_it->title, -1, NULL);
        sqlite3_bind_text(stmt, 3, (info_it->severity) ? info_it->severity : unknown_value, -1, NULL);
        sqlite3_bind_text(stmt, 4, info_it->published, -1, NULL);
        sqlite3_bind_text(stmt, 5, info_it->updated, -1, NULL);
        sqlite3_bind_text(stmt, 6, info_it->reference, -1, NULL);
        sqlite3_bind_text(stmt, 7, parsed_oval->OS, -1, NULL);
        sqlite3_bind_text(stmt, 8, info_it->description, -1, NULL);
        sqlite3_bind_text(stmt, 9, info_it->cvss, -1, NULL);
        sqlite3_bind_text(stmt, 10, info_it->cvss_vector, -1, NULL);
        sqlite3_bind_text(stmt, 11, info_it->cvss3, -1, NULL);
        sqlite3_bind_text(stmt, 12, info_it->bugzilla_reference, -1, NULL);
        sqlite3_bind_text(stmt, 13, info_it->cwe, -1, NULL);
        sqlite3_bind_text(stmt, 14, info_it->advisories, -1, NULL);

        if (result = wm_vuldet_step(stmt), result != SQLITE_DONE && result != SQLITE_CONSTRAINT) {
            return wm_vuldet_sql_error(db, stmt);
        }
        sqlite3_finalize(stmt);
        info_cve *info_aux = info_it;
        info_it = info_it->prev;
        free(info_aux->cveid);
        free(info_aux->title);
        free(info_aux->severity);
        free(info_aux->published);
        free(info_aux->updated);
        free(info_aux->reference);
        free(info_aux->description);
        free(info_aux->cvss);
        free(info_aux->cvss_vector);
        free(info_aux->bugzilla_reference);
        free(info_aux->advisories);
        free(info_aux->cwe);
        free(info_aux);
    }

    if (sqlite3_prepare_v2(db, vu_queries[VU_INSERT_METADATA], -1, &stmt, NULL) != SQLITE_OK) {
        return wm_vuldet_sql_error(db, stmt);
    }
    sqlite3_bind_text(stmt, 1, parsed_oval->OS, -1, NULL);
    sqlite3_bind_text(stmt, 2, met_it->product_name, -1, NULL);
    sqlite3_bind_text(stmt, 3, met_it->product_version, -1, NULL);
    sqlite3_bind_text(stmt, 4, met_it->schema_version, -1, NULL);
    sqlite3_bind_text(stmt, 5, met_it->timestamp, -1, NULL);
    if (result = wm_vuldet_step(stmt), result != SQLITE_DONE && result != SQLITE_CONSTRAINT) {
        return wm_vuldet_sql_error(db, stmt);
    }
    sqlite3_finalize(stmt);

    free(met_it->product_name);
    free(met_it->product_version);
    free(met_it->schema_version);
    free(met_it->timestamp);

    sqlite3_exec(db, vu_queries[END_T], NULL, NULL, NULL);
    sqlite3_close_v2(db);
    return 0;
}

int wm_vuldet_check_db() {
    if (wm_vuldet_create_file(CVE_DB, schema_vuln_detector_sql)) {
        return OS_INVALID;
    }
    return 0;
}

void wm_vuldet_add_rvulnerability(wm_vuldet_db *ctrl_block) {
    rh_vulnerability *new;
    os_calloc(1, sizeof(rh_vulnerability), new);

    if (ctrl_block->rh_vulnerabilities) {
        new->prev = ctrl_block->rh_vulnerabilities;
    }
    ctrl_block->rh_vulnerabilities = new;
}

void wm_vuldet_add_vulnerability_info(wm_vuldet_db *ctrl_block) {
    info_cve *new;
    os_calloc(1, sizeof(info_cve), new);

    if (ctrl_block->info_cves) {
        new->prev = ctrl_block->info_cves;
    }
    ctrl_block->info_cves = new;
}

char * wm_vuldet_xml_preparser(char *path, distribution dist) {
    FILE *input, *output = NULL;
    char buffer[OS_MAXSTR + 1];
    parser_state state = V_OVALDEFINITIONS;
    char *found;
    char *tmp_file;
    static const char *exclude_tags[] = {
        // Debian
        "oval:org.debian.oval:tst:1\"",
        "oval:org.debian.oval:tst:2\""
    };

    os_strdup(CVE_FIT_TEMP_FILE, tmp_file);

    if (input = fopen((!path)?CVE_TEMP_FILE:path, "r" ), !input) {
        mterror(WM_VULNDETECTOR_LOGTAG, VU_OPEN_FILE_ERROR, (!path)?CVE_TEMP_FILE:path);
        free(tmp_file);
        tmp_file = NULL;
        goto free_mem;
    } else if (output = fopen(tmp_file, "w" ), !output) {
        mterror(WM_VULNDETECTOR_LOGTAG, VU_OPEN_FILE_ERROR, tmp_file);
        free(tmp_file);
        tmp_file = NULL;
        goto free_mem;
    }

    while (fgets(buffer, OS_MAXSTR, input)) {
        if (dist == DIS_UBUNTU) { //5.11.1
            switch (state) {
                case V_OBJECTS:
                    if (found = strstr(buffer, "</objects>"), found) {
                        state = V_OVALDEFINITIONS;
                    }
                    continue;
                break;
                case V_DEFINITIONS:
                    if ((found = strstr(buffer, "is not affected")) &&
                              (found = strstr(buffer, "negate")) &&
                        strstr(found, "true")) {
                        continue;
                    } else if (strstr(buffer, "a decision has been made to ignore it")) {
                        continue;
                    } else if (found = strstr(buffer, "</definitions>"), found) {
                        state = V_OVALDEFINITIONS;
                        //continue;
                    }
                break;
                default:
                    if (strstr(buffer, "<objects>")) {
                        state = V_OBJECTS;
                        continue;
                    } else if (strstr(buffer, "<definitions>")) {
                      state = V_DEFINITIONS;
                      //continue;
                  }
            }
        } else if (dist == DIS_DEBIAN) { //5.3
            switch (state) {
                case V_OVALDEFINITIONS:
                    if (found = strstr(buffer, "?>"), found) {
                        state = V_STATES;
                    }
                    continue;
                break;
                case V_OBJECTS:
                    if (found = strstr(buffer, "</objects>"), found) {
                        state = V_STATES;
                    }
                    continue;
                break;
                case V_DEFINITIONS:
                    if (strstr(buffer, exclude_tags[0]) ||
                        strstr(buffer, exclude_tags[1])) {
                        continue;
                    } else if (found = strstr(buffer, "</definitions>"), found) {
                        state = V_STATES;
                    }
                break;
                default:
                    if (strstr(buffer, "<objects>")) {
                        state = V_OBJECTS;
                        continue;
                    } else if (strstr(buffer, "<definitions>")) {
                      state = V_DEFINITIONS;
                    } else if (strstr(buffer, "<tests>")) {
                      state = V_TESTS;
                    }
            }
        } else {
            free(tmp_file);
            tmp_file = NULL;
            goto free_mem;
        }
        fwrite(buffer, 1, strlen(buffer), output);
    }

free_mem:
    if (input) {
        fclose(input);
    }
    if (output) {
        fclose(output);
    }
    return tmp_file;
}

char *wm_vuldet_extract_advisories(cJSON *advisories) {
    char *advisories_str = NULL;
    char *str_it;
    size_t size;

    if (advisories) {
        for (; advisories; advisories = advisories->next) {
            if (!advisories_str) {
                if (w_strdup(advisories->valuestring, advisories_str)) {
                    return NULL;
                }
                size = strlen(advisories_str);
            } else {
                os_realloc(advisories_str, size + strlen(advisories->valuestring) + 2, advisories_str);
                str_it = size + advisories_str;
                size = snprintf(str_it, strlen(advisories->valuestring) + 2, ",%s", advisories->valuestring) + size;
            }
        }
    }

    return advisories_str;
}

void wm_vuldet_adapt_title(char *title, char *cve) {
    // Remove unnecessary line jumps and  spaces
    size_t size;
    int offset;

    for (size = strlen(title) - 1; size > 0 && title[size] == ' '; size -= 1) {
        title[size] = '\0';
    }

    if (title[size] == '\n') {
        title[size--] = '\0';
    }

    offset = title[0] == '\n' ? 1 : 0;
    if(size > 1 && !strncmp(title + offset, cve, strlen(cve))) {
        offset += strlen(cve) + 1;
    }
    strncpy(title, title + offset, strlen(title + offset));
}

int wm_vuldet_xml_parser(OS_XML *xml, XML_NODE node, wm_vuldet_db *parsed_oval, update_node *update, vu_logic condition) {
    int i, j;
    int retval = 0;
    int check = 0;
    char double_condition = 0;
    vulnerability *vuln;
    char *found;
    XML_NODE chld_node = NULL;
    distribution dist = update->dist_ref;
    static const char *XML_OVAL_DEFINITIONS = "oval_definitions";
    static const char *XML_GENERATOR = "generator";
    static const char *XML_DEFINITIONS = "definitions";
    static const char *XML_DEFINITION = "definition";
    static const char *XML_TITLE = "title";
    static const char *XML_CLASS = "class";
    static const char *XML_VULNERABILITY = "vulnerability"; //ub 15.11.1
    static const char *XML_METADATA = "metadata";
    static const char *XML_OVAL_DEF_METADATA = "oval-def:metadata";
    static const char *XML_CRITERIA = "criteria";
    static const char *XML_REFERENCE = "reference";
    static const char *XML_REF_ID = "ref_id";
    static const char *XML_REF_URL = "ref_url";
    static const char *XML_OPERATOR = "operator";
    static const char *XML_OR = "OR";
    static const char *XML_AND = "AND";
    static const char *XML_COMMENT = "comment";
    static const char *XML_CRITERION = "criterion";
    static const char *XML_TEST_REF = "test_ref";
    static const char *XML_TESTS = "tests";
    static const char *XML_DPKG_LINUX_INFO_TEST = "linux-def:dpkginfo_test";
    static const char *XML_DPKG_INFO_TEST = "dpkginfo_test";
    static const char *XML_ID = "id";
    static const char *XML_LINUX_STATE = "linux-def:state";
    static const char *XML_STATE = "state";
    static const char *XML_STATE_REF = "state_ref";
    static const char *XML_STATES = "states";
    static const char *XML_DPKG_LINUX_INFO_STATE = "linux-def:dpkginfo_state";
    static const char *XML_DPKG_INFO_STATE = "dpkginfo_state";
    static const char *XML_LINUX_DEF_EVR = "linux-def:evr";
    static const char *XML_EVR = "evr";
    static const char *XML_OPERATION = "operation";
    static const char *XML_DATATYPE = "datatype";
    static const char *XML_OVAL_PRODUCT_NAME = "oval:product_name";
    static const char *XML_OVAL_PRODUCT_VERSION = "oval:product_version";
    static const char *XML_OVAL_SCHEMA_VERSION = "oval:schema_version";
    static const char *XML_OVAL_TIMESTAMP = "oval:timestamp";
    static const char *XML_ADVIDSORY = "advisory";
    static const char *XML_SEVERITY = "severity";
    static const char *XML_PUBLIC_DATE = "public_date";
    static const char *XML_UPDATED = "updated";
    static const char *XML_DESCRIPTION = "description";
    static const char *XML_DATE = "date";
    static const char *XML_DATES = "dates";
    static const char *XML_OVAL_DEF_DATES = "oval-def:dates";
    static const char *XML_DEBIAN = "debian";
    static const char *XML_OVAL_REPOSITORY = "oval_repository";
    static const char *XML_OVAL_DEF_OV_REPO = "oval-def:oval_repository";

    for (i = 0; node[i]; i++) {
        chld_node = NULL;
        if (!node[i]->element) {
            mterror(WM_VULNDETECTOR_LOGTAG, XML_ELEMNULL);
            return OS_INVALID;
        }

        if ((dist == DIS_UBUNTU && !strcmp(node[i]->element, XML_DPKG_LINUX_INFO_STATE)) ||
            (dist == DIS_DEBIAN && !strcmp(node[i]->element, XML_DPKG_INFO_STATE))) {
            if (chld_node = OS_GetElementsbyNode(xml, node[i]), !chld_node) {
                goto invalid_elem;
            }
            for (j = 0; node[i]->attributes[j]; j++) {
                if (!strcmp(node[i]->attributes[j], XML_ID)) {
                    info_state *infos;
                    os_calloc(1, sizeof(info_state), infos);
                    os_strdup(node[i]->values[j], infos->id);
                    infos->operation = infos->operation_value = NULL;
                    infos->prev = parsed_oval->info_states;
                    parsed_oval->info_states = infos;
                    if (wm_vuldet_xml_parser(xml, chld_node, parsed_oval, update, condition) == OS_INVALID) {
                        goto end;
                    }
                }
            }
        } else if ((dist == DIS_UBUNTU && !strcmp(node[i]->element, XML_DPKG_LINUX_INFO_TEST)) ||
                   (dist == DIS_DEBIAN && !strcmp(node[i]->element, XML_DPKG_INFO_TEST))) {
            if (chld_node = OS_GetElementsbyNode(xml, node[i]), !chld_node) {
                goto invalid_elem;
            }
            info_test *infot;
            os_calloc(1, sizeof(info_test), infot);
            infot->state = NULL;
            infot->second_state = NULL;
            infot->prev = parsed_oval->info_tests;
            parsed_oval->info_tests = infot;

            for (j = 0; node[i]->attributes[j]; j++) {
                if (!strcmp(node[i]->attributes[j], XML_ID)) {
                    os_strdup(node[i]->values[j], parsed_oval->info_tests->id);
                }
            }
            if (wm_vuldet_xml_parser(xml, chld_node, parsed_oval, update, VU_PACKG) == OS_INVALID) {
                goto end;
            }
        } else if ((dist == DIS_UBUNTU && !strcmp(node[i]->element, XML_LINUX_DEF_EVR)) ||
                   (dist == DIS_DEBIAN && !strcmp(node[i]->element, XML_EVR))) {
            if (node[i]->attributes) {
                for (j = 0; node[i]->attributes[j]; j++) {
                    if (!strcmp(node[i]->attributes[j], XML_OPERATION)) {
                        os_strdup(node[i]->values[j], parsed_oval->info_states->operation);
                        os_strdup(node[i]->content, parsed_oval->info_states->operation_value);
                    }
                }
                if (!parsed_oval->info_states->operation && !strcmp(*node[i]->attributes, XML_DATATYPE) && !strcmp(*node[i]->values, "version")) {
                    os_strdup("equal", parsed_oval->info_states->operation);
                    os_strdup(node[i]->content, parsed_oval->info_states->operation_value);
                }

            }
        } else if ((condition == VU_PACKG) &&
                   ((dist == DIS_UBUNTU && !strcmp(node[i]->element, XML_LINUX_STATE)) ||
                   (dist == DIS_DEBIAN && !strcmp(node[i]->element, XML_STATE)))) {
            // Windows oval has multi-state tests
            for (j = 0; node[i]->attributes[j]; j++) {
                if (!strcmp(node[i]->attributes[j], XML_STATE_REF)) {
                    if (!parsed_oval->info_tests->state) {
                        os_strdup(node[i]->values[j], parsed_oval->info_tests->state);
                    } else if (!parsed_oval->info_tests->second_state) {
                        os_strdup(node[i]->values[j], parsed_oval->info_tests->second_state);
                    }
                }
            }
        } else if (!strcmp(node[i]->element, XML_DEFINITION)) {
            if (chld_node = OS_GetElementsbyNode(xml, node[i]), !chld_node) {
                goto invalid_elem;
            }
            for (j = 0; node[i]->attributes[j]; j++) {
                if (!strcmp(node[i]->attributes[j], XML_CLASS)) {
                    if (!strcmp(node[i]->values[j], XML_VULNERABILITY)) {
                        vulnerability *vuln;
                        info_cve *cves;
                        os_calloc(1, sizeof(vulnerability), vuln);
                        os_calloc(1, sizeof(info_cve), cves);

                        vuln->cve_id = NULL;
                        vuln->state_id = NULL;
                        vuln->second_state_id = NULL;
                        vuln->pending = 0;
                        vuln->package_name = NULL;
                        vuln->prev = parsed_oval->vulnerabilities;
                        cves->cveid = NULL;
                        cves->title = NULL;
                        cves->severity = NULL;
                        cves->published = NULL;
                        cves->updated = NULL;
                        cves->reference = NULL;
                        cves->flags = 0;
                        cves->prev = parsed_oval->info_cves;

                        parsed_oval->vulnerabilities = vuln;
                        parsed_oval->info_cves = cves;

                        if (wm_vuldet_xml_parser(xml, chld_node, parsed_oval, update, condition) == OS_INVALID) {
                            retval = OS_INVALID;
                            goto end;
                        }
                    }
                }
            }
        } else if (!strcmp(node[i]->element, XML_REFERENCE)) {
            for (j = 0; node[i]->attributes[j]; j++) {
                if (!parsed_oval->info_cves->reference && !strcmp(node[i]->attributes[j], XML_REF_URL)) {
                    os_strdup(node[i]->values[j], parsed_oval->info_cves->reference);
                } else if (!strcmp(node[i]->attributes[j], XML_REF_ID)){
                    if (!parsed_oval->info_cves->cveid) {
                        os_strdup(node[i]->values[j], parsed_oval->info_cves->cveid);
                    }
                    if (!parsed_oval->vulnerabilities->cve_id) {
                        os_strdup(node[i]->values[j], parsed_oval->vulnerabilities->cve_id);
                    }
                }
            }
        } else if (!strcmp(node[i]->element, XML_TITLE)) {
                os_strdup(node[i]->content, parsed_oval->info_cves->title);
                // Debian Wheezy OVAL has its CVE of the title
                if (dist == DIS_DEBIAN && !strcmp(parsed_oval->OS, vu_dist_tag[DIS_WHEEZY])) {
                    if (!parsed_oval->info_cves->cveid) {
                        os_strdup(node[i]->content, parsed_oval->info_cves->cveid);
                    }
                    if (!parsed_oval->vulnerabilities->cve_id) {
                        os_strdup(node[i]->content, parsed_oval->vulnerabilities->cve_id);
                    }
                }
        } else if (!strcmp(node[i]->element, XML_CRITERIA)) {
            if (!node[i]->attributes) {
                if (chld_node = OS_GetElementsbyNode(xml, node[i]), !chld_node) {
                    goto invalid_elem;
                }
                if (wm_vuldet_xml_parser(xml, chld_node, parsed_oval, update, condition) == OS_INVALID) {
                    retval = OS_INVALID;
                    goto end;
                }
            } else {
                char operator_found = 0;
                for (j = 0; node[i]->attributes[j]; j++) {
                    if (!strcmp(node[i]->attributes[j], XML_OPERATOR)) {
                        int result = VU_TRUE;
                        operator_found = 1;
                        if (!strcmp(node[i]->values[j], XML_OR)) {
                            if (chld_node = OS_GetElementsbyNode(xml, node[i]), !chld_node) {
                                continue;
                            } else if (result = wm_vuldet_xml_parser(xml, chld_node, parsed_oval, update, VU_OR), result == OS_INVALID) {
                                retval = OS_INVALID;
                                goto end;
                            }
                            if (result == VU_TRUE) {
                                retval = VU_TRUE;
                                check = 1;
                            }

                        } else if (!strcmp(node[i]->values[j], XML_AND)) {
                            if (chld_node = OS_GetElementsbyNode(xml, node[i]), !chld_node) {
                                continue;
                            } else if (result = wm_vuldet_xml_parser(xml, chld_node, parsed_oval, update, VU_AND), result == OS_INVALID) {
                                retval = OS_INVALID;
                                goto end;
                            }
                        } else {
                            mterror(WM_VULNDETECTOR_LOGTAG, VU_INVALID_OPERATOR, node[i]->values[j]);
                            retval = OS_INVALID;
                            goto end;
                        }

                        if (result == VU_FALSE) {
                            if (condition == VU_AND) {
                                retval = VU_FALSE;
                                goto end;
                            } else if (condition == VU_OR && !check) {
                                retval = VU_FALSE;
                            }
                        }
                    }
                }
                // Checks for version comparasions without operators
                if (!operator_found && node[i]->attributes     &&
                    !strcmp(*node[i]->attributes, XML_COMMENT) &&
                    !strcmp(*node[i]->values, "file version")) {
                    if (chld_node = OS_GetElementsbyNode(xml, node[i]), !chld_node) {
                        continue;
                    } else if (wm_vuldet_xml_parser(xml, chld_node, parsed_oval, update, VU_AND) == OS_INVALID) {
                        retval = OS_INVALID;
                        goto end;
                    }
                }
            }
        } else if (!strcmp(node[i]->element, XML_CRITERION)) {
            for (j = 0; node[i]->attributes[j]; j++) {
                if (!strcmp(node[i]->attributes[j], XML_TEST_REF)) {
                    static const char pending_state[] = "tst:10\"";

                    if (parsed_oval->vulnerabilities->state_id) {
                        if (double_condition != 2) {
                            os_calloc(1, sizeof(vulnerability), vuln);
                            os_strdup(parsed_oval->vulnerabilities->cve_id, vuln->cve_id);
                            vuln->prev = parsed_oval->vulnerabilities;
                            vuln->state_id = NULL;
                            vuln->second_state_id = NULL;
                            vuln->package_name = NULL;
                            parsed_oval->vulnerabilities = vuln;

                            if (strstr(node[i]->values[j], pending_state)) {
                                vuln->pending = 1;
                            } else {
                                vuln->pending = 0;
                            }
                            os_strdup(node[i]->values[j], vuln->state_id);
                        } else {
                            // It is a double condition
                            os_strdup(node[i]->values[j], parsed_oval->vulnerabilities->second_state_id);
                            double_condition = 0;
                        }
                    } else {
                        if (strstr(node[i]->values[j], pending_state)) {
                            parsed_oval->vulnerabilities->pending = 1;
                        } else {
                            parsed_oval->vulnerabilities->pending = 0;
                        }
                        os_strdup(node[i]->values[j], parsed_oval->vulnerabilities->state_id);
                    }
                } else if (!strcmp(node[i]->attributes[j], XML_COMMENT)) {
                    char success = 0;

                    // If the package of the condition has been extracted, we are checking another condition
                    if (parsed_oval->vulnerabilities->package_name) {
                        os_calloc(1, sizeof(vulnerability), vuln);
                        os_strdup(parsed_oval->vulnerabilities->cve_id, vuln->cve_id);
                        vuln->prev = parsed_oval->vulnerabilities;
                        vuln->state_id = NULL;
                        vuln->second_state_id = NULL;
                        vuln->package_name = NULL;
                        parsed_oval->vulnerabilities = vuln;
                    }

                    switch (dist) {
                        case DIS_UBUNTU:
                            if (found = strstr(node[i]->values[j], "'"), found) {
                                char *base = ++found;
                                if (found = strstr(found, "'"), found) {
                                    *found = '\0';
                                    os_strdup(base, parsed_oval->vulnerabilities->package_name);
                                    success = 1;
                                }
                            }
                        break;
                        case DIS_DEBIAN:
                            if (found = strstr(node[i]->values[j], " DPKG is earlier than"), found) {
                               *found = '\0';
                               os_strdup(node[i]->values[j], parsed_oval->vulnerabilities->package_name);
                               success = 1;
                            }
                        break;
                        default:
                        break;
                    }

                    if (!success) {
                        mterror(WM_VULNDETECTOR_LOGTAG, VU_PACKAGE_NAME_ERROR);
                        goto end;
                    }
                }
            }
        } else if (!strcmp(node[i]->element, XML_DESCRIPTION)) {
            os_strdup(node[i]->content, parsed_oval->info_cves->description);
        } else if (!strcmp(node[i]->element, XML_OVAL_PRODUCT_VERSION)) {
            os_strdup(node[i]->content, parsed_oval->metadata.product_version);
        } else if (!strcmp(node[i]->element, XML_OVAL_PRODUCT_NAME)) {
            os_strdup(node[i]->content, parsed_oval->metadata.product_name);
        } else if (!strcmp(node[i]->element, XML_DATE)) {
            os_strdup(node[i]->content, parsed_oval->info_cves->published);
        } else if (!strcmp(node[i]->element, XML_OVAL_TIMESTAMP)) {
            os_strdup(node[i]->content, parsed_oval->metadata.timestamp);
            if (found = strstr(parsed_oval->metadata.timestamp, "T"), found) {
                *found = ' ';
            }
        } else if (!strcmp(node[i]->element, XML_OVAL_SCHEMA_VERSION)) {
            os_strdup(node[i]->content, parsed_oval->metadata.schema_version);
        } else if (!strcmp(node[i]->element, XML_SEVERITY)) {
            if (*node[i]->content != '\0') {
                if (!strcmp(node[i]->content, VU_MODERATE)) {
                    os_strdup(VU_MEDIUM, parsed_oval->info_cves->severity);
                } else if (!strcmp(node[i]->content, VU_IMPORTANT)) {
                    os_strdup(VU_HIGH, parsed_oval->info_cves->severity);
                } else {
                    os_strdup(node[i]->content, parsed_oval->info_cves->severity);
                }
            } else {
                parsed_oval->info_cves->severity = NULL;
            }
        } else if (!strcmp(node[i]->element, XML_UPDATED)) {
            if (node[i]->attributes) {
                for (j = 0; node[i]->attributes[j]; j++) {
                    if (!strcmp(node[i]->attributes[j], XML_DATE)) {
                        os_strdup(node[i]->values[j], parsed_oval->info_cves->updated);
                    }
                }
            }
        } else if (dist == DIS_UBUNTU && !strcmp(node[i]->element, XML_PUBLIC_DATE)) {
            os_strdup(node[i]->content, parsed_oval->info_cves->published);
        } else if (!strcmp(node[i]->element, XML_OVAL_DEFINITIONS)  ||
                   !strcmp(node[i]->element, XML_DEFINITIONS)       ||
                   !strcmp(node[i]->element, XML_METADATA)          ||
                   !strcmp(node[i]->element, XML_OVAL_DEF_METADATA) ||
                   !strcmp(node[i]->element, XML_TESTS)             ||
                   !strcmp(node[i]->element, XML_STATES)            ||
                   !strcmp(node[i]->element, XML_ADVIDSORY)         ||
                   !strcmp(node[i]->element, XML_DEBIAN)            ||
                   !strcmp(node[i]->element, XML_GENERATOR)         ||
                   !strcmp(node[i]->element, XML_OVAL_REPOSITORY)   ||
                   !strcmp(node[i]->element, XML_OVAL_DEF_OV_REPO)  ||
                   !strcmp(node[i]->element, XML_DATES)             ||
                   !strcmp(node[i]->element, XML_OVAL_DEF_DATES)) {
            if (chld_node = OS_GetElementsbyNode(xml, node[i]), !chld_node) {
                goto invalid_elem;
            } else if (wm_vuldet_xml_parser(xml, chld_node, parsed_oval, update, condition) == OS_INVALID) {
                retval = OS_INVALID;
                goto end;
            }
        }

        OS_ClearNode(chld_node);
        chld_node = NULL;
    }


end:
    OS_ClearNode(chld_node);
    return retval;

invalid_elem:
    mterror(WM_VULNDETECTOR_LOGTAG, XML_INVELEM, node[i]->element);
    return OS_INVALID;
}

int wm_vuldet_update_feed(update_node *update) {
    OS_XML xml;
    XML_NODE node = NULL;
    XML_NODE chld_node = NULL;
    char *tmp_file = NULL;
    wm_vuldet_db parsed_vulnerabilities;
    const char *OS_VERSION;
    char *path;
    char success = 0;
    cJSON *json_feed = NULL;

    memset(&parsed_vulnerabilities, 0, sizeof(wm_vuldet_db));
    OS_VERSION = update->dist_tag;
    parsed_vulnerabilities.OS = OS_VERSION;

    if (update->json_format) {
        // It is the Red Hat feed in JSON format
        if (json_feed =  json_fread(update->path ? update->path : CVE_FIT_TEMP_FILE, 0), !json_feed) {
            mterror(WM_VULNDETECTOR_LOGTAG, VU_PARSED_FEED_ERROR, vu_dist_ext[DIS_REDHAT]);
            goto free_mem;
        }
        if (wm_vuldet_json_parser(json_feed, &parsed_vulnerabilities, update)) {
            goto free_mem;
        }
    } else {
        memset(&xml, 0, sizeof(xml));

        path = update->path;
        mtdebug2(WM_VULNDETECTOR_LOGTAG, VU_UPDATE_PRE);
        if (tmp_file = wm_vuldet_xml_preparser(path, update->dist_ref), !tmp_file) {
            goto free_mem;
        }

        mtdebug2(WM_VULNDETECTOR_LOGTAG, VU_UPDATE_PAR);
        if (OS_ReadXML(tmp_file, &xml) < 0) {
            mterror(WM_VULNDETECTOR_LOGTAG, VU_LOAD_CVE_ERROR, OS_VERSION, xml.err);
            goto free_mem;
        }

        if (node = OS_GetElementsbyNode(&xml, NULL), !node) {
            goto free_mem;
        };

        // Reduces a level of recurrence
        if (chld_node = OS_GetElementsbyNode(&xml, *node), !chld_node) {
            goto free_mem;
        }

        if (wm_vuldet_xml_parser(&xml, chld_node, &parsed_vulnerabilities, update, 0) == OS_INVALID) {
            goto free_mem;
        }
    }

    if (wm_vuldet_check_db()) {
        mterror(WM_VULNDETECTOR_LOGTAG, VU_CHECK_DB_ERROR);
        goto free_mem;
    }

    mtdebug2(WM_VULNDETECTOR_LOGTAG, VU_START_REFRESH_DB, update->dist_ext);

    if (wm_vuldet_insert(&parsed_vulnerabilities)) {
        mterror(WM_VULNDETECTOR_LOGTAG, VU_REFRESH_DB_ERROR, OS_VERSION);
        goto free_mem;
    }
    mtdebug2(WM_VULNDETECTOR_LOGTAG, VU_STOP_REFRESH_DB, update->dist_ext);

    success = 1;
free_mem:
    if (json_feed) {
        cJSON_free(json_feed);
    }
    if (tmp_file) {
        free(tmp_file);
    }
    if (!update->json_format) {
        OS_ClearNode(node);
        OS_ClearNode(chld_node);
        OS_ClearXML(&xml);
    }
    if (remove(CVE_TEMP_FILE) < 0) {
        mtdebug2(WM_VULNDETECTOR_LOGTAG, "remove(%s): %s", CVE_TEMP_FILE, strerror(errno));
    }
    if (remove(CVE_FIT_TEMP_FILE) < 0) {
        mtdebug2(WM_VULNDETECTOR_LOGTAG, "remove(%s): %s", CVE_FIT_TEMP_FILE, strerror(errno));
    }

    if (success) {
        return 0;
    } else {
        return OS_INVALID;
    }
}

const char *wm_vuldet_decode_package_version(char *raw, const char **OS, char **package_name, char **package_version) {
    static OSRegex *reg = NULL;
    static char *package_regex = "(-\\d+:)|(-\\d+.)|(-\\d+\\w+)";
    const char *retv = NULL;
    char *found;

    if (!reg) {
        os_calloc(1, sizeof(OSRegex), reg);
        OSRegex_Compile(package_regex, reg, OS_RETURN_SUBSTRING);
    }

    if (retv = OSRegex_Execute(raw, reg), retv) {
        if (found = strstr(raw, *reg->d_sub_strings), !found) {
            goto error;
        }
        *found = '\0';
        w_strdup(found + 1, *package_version);
        w_strdup(raw, *package_name);

        if (strstr(*package_version, ".el7")) {
            *OS = vu_dist_tag[DIS_RHEL7];
        } else if (strstr(*package_version, ".el6")) {
            *OS = vu_dist_tag[DIS_RHEL6];
        } else if (strstr(*package_version, ".el5")) {
            *OS = vu_dist_tag[DIS_RHEL5];
        }

        return retv;
    }

error:
    return NULL;
}

int check_timestamp(const char *OS, char *timst, char *ret_timst) {
    int retval = VU_TIMESTAMP_FAIL;
    char stored_timestamp[KEY_SIZE];
    int i;
    sqlite3_stmt *stmt = NULL;
    sqlite3 *db = NULL;

    if (sqlite3_open_v2(CVE_DB, &db, SQLITE_OPEN_READWRITE, NULL) != SQLITE_OK) {
        goto end;
    } else {
        if (sqlite3_prepare_v2(db, vu_queries[TIMESTAMP_QUERY], -1, &stmt, NULL) != SQLITE_OK) {
            goto end;
        }
        sqlite3_bind_text(stmt, 1, OS, -1, NULL);
        if (wm_vuldet_step(stmt) == SQLITE_ROW) {
            snprintf(stored_timestamp, KEY_SIZE, "%s", sqlite3_column_text(stmt, 0));
            for (i = 0; stored_timestamp[i] != '\0'; i++) {
                 if (stored_timestamp[i] == '-' ||
                 stored_timestamp[i] == ' ' ||
                     stored_timestamp[i] == ':' ||
                     stored_timestamp[i] == 'T') {
                    continue;
                 }
                 if (stored_timestamp[i] < timst[i]) {
                     retval = VU_TIMESTAMP_OUTDATED;
                     goto end;
                 }
            }
            retval = VU_TIMESTAMP_UPDATED;
            snprintf(ret_timst, OS_SIZE_256, "%s", stored_timestamp);
        } else {
            retval = VU_TIMESTAMP_OUTDATED;
        }
    }
end:
    if (db) {
        sqlite3_close_v2(db);
    }
    if (stmt) {
        sqlite3_finalize(stmt);
    }
    return retval;
}

int wm_vuldet_fetch_feed(update_node *update, const char *OS, int *need_update) {
    char repo[OS_SIZE_2048 + 1] = { '\0' };
    static const char *timestamp_tag = "timestamp>";
    char timestamp[OS_SIZE_256 + 1];
    char buffer[OS_MAXSTR + 1];
    int i;
    char *low_repo;
    FILE *fp = NULL;
    FILE *fp_output = NULL;
    unsigned char success = 0;
    char *found;
    int attempts;
    *need_update = 1;

    if (update->dist_ref == DIS_REDHAT) {
        update->json_format = 1;
    }

    if (update->path) {
        mtdebug1(WM_VULNDETECTOR_LOGTAG, VU_LOCAL_FETCH, update->path);
        return 0;
    }

    if (!update->url) {
        if (update->dist_ref == DIS_UBUNTU) {
            os_strdup(update->version, low_repo);
            for(i = 0; low_repo[i] != '\0'; i++) {
                low_repo[i] = tolower(low_repo[i]);
            }
            snprintf(repo, OS_SIZE_2048, CANONICAL_REPO, low_repo);
            free(low_repo);
        } else if (update->dist_ref == DIS_DEBIAN) {
            os_strdup(update->version, low_repo);
            for(i = 0; low_repo[i] != '\0'; i++) {
                low_repo[i] = tolower(low_repo[i]);
            }
            snprintf(repo, OS_SIZE_2048, DEBIAN_REPO, low_repo);
            free(low_repo);
        } else if (update->dist_ref != DIS_REDHAT) {
            mterror(WM_VULNDETECTOR_LOGTAG, VU_OS_VERSION_ERROR);
            return OS_INVALID;
        }
    } else {
        snprintf(repo, OS_SIZE_2048, "%s", update->url);
    }

    if (update->dist_ref == DIS_REDHAT) {
        int page = 1;
        int attempt = 0;
        char first_line;

        if (*repo != '\0') {
            if (wurl_request(repo, CVE_FIT_TEMP_FILE)) {
                goto end;
            }
        } else {
            if (fp_output = fopen(CVE_FIT_TEMP_FILE, "w"), !fp_output) {
                goto end;
            }

            fwrite("[", 1, 1, fp_output);

            while (page) {
                if (!attempt) {
                    snprintf(repo, OS_SIZE_2048, RED_HAT_REPO, update->update_from_year, RED_HAT_REPO_REQ_SIZE, page);
                } else if (attempt == RED_HAT_REPO_MAX_ATTEMPTS) {
                    mterror(WM_VULNDETECTOR_LOGTAG, VU_API_REQ_INV, repo, RED_HAT_REPO_MAX_ATTEMPTS);
                    goto end;
                }
                if (wurl_request(repo, CVE_TEMP_FILE)) {
                    attempt++;
                    mtdebug1(WM_VULNDETECTOR_LOGTAG, VU_API_REQ_INV, repo, attempt * 5);
                    sleep(attempt * 5);
                    continue;
                }

                if (fp = fopen(CVE_TEMP_FILE, "r"), !fp) {
                    goto end;
                }

                first_line = 1;
                while (fgets(buffer, OS_MAXSTR, fp)) {
                    if (found = strstr(buffer, "}]"), found) {
                        *(++found) = '\0';
                    }

                    if (first_line) {
                        if (!strcmp(buffer, "[]")) {
                            page = -1;
                            break;
                        }
                        first_line = 0;
                        if (page > 1) {
                            *buffer = ',';
                            found = buffer;
                        } else {
                            found = buffer + sizeof(char);
                        }
                    } else {
                        found = buffer;
                    }
                    fwrite(found, 1, strlen(found), fp_output);
                }

                w_fclose(fp);
                attempt = 0;
                page++;
            }
            fwrite("]", 1, 1, fp_output);
        }

        success = 1;
        goto end;
    }

    for (attempts = 0;; attempts++) {
        if (!wurl_request(repo, CVE_TEMP_FILE)) {
            break;
        } else if (attempts == WM_VULNDETECTOR_DOWN_ATTEMPTS) {
            goto end;
        }
        mdebug1(VU_DOWNLOAD_FAIL, attempts);
        sleep(attempts);
    }

    if (fp = fopen(CVE_TEMP_FILE, "r"), !fp) {
        goto end;
    }

    while (fgets(buffer, OS_MAXSTR, fp)) {
        if (found = strstr(buffer, timestamp_tag), found) {
            char *close_tag;
            found+=strlen(timestamp_tag);

            if (close_tag = strstr(found, "<"), !close_tag) {
                goto end;
            }
            *close_tag = '\0';

            switch (check_timestamp(OS, found, timestamp)) {
                case VU_TIMESTAMP_FAIL:
                    mtdebug1(WM_VULNDETECTOR_LOGTAG, VU_DB_TIMESTAMP_OVAL_ERROR, OS);
                    goto end;
                break;
                case VU_TIMESTAMP_UPDATED:
                    mtdebug1(WM_VULNDETECTOR_LOGTAG, VU_UPDATE_DATE, OS, timestamp);
                    *need_update = 0;
                break;
                case VU_TIMESTAMP_OUTDATED:
                    mtdebug1(WM_VULNDETECTOR_LOGTAG, VU_DB_TIMESTAMP_OVAL, OS);
                break;
            }
            break;
        }
    }

    success = 1;
end:
    if (fp) {
        fclose(fp);
    }
    if (fp_output) {
        fclose(fp_output);
    }
    if (success) {
        return 0;
    } else {
        mterror(WM_VULNDETECTOR_LOGTAG, VU_FETCH_ERROR, OS);
        return OS_INVALID;
    }
}

int wm_vuldet_run_update(update_node *upd, const char *dist_tag, const char *dist_ext) {
    if (wm_vuldet_check_update_period(upd)) {
        mtinfo(WM_VULNDETECTOR_LOGTAG, VU_STARTING_UPDATE, dist_ext);
        if (wm_vuldet_check_update(upd, dist_tag)) {
            if (!upd->attempted) {
                upd->last_update = time(NULL) - upd->interval + WM_VULNDETECTOR_RETRY_UPDATE;
                upd->attempted = 1;
                mtdebug1(WM_VULNDETECTOR_LOGTAG, VU_UPDATE_RETRY, upd->dist, upd->version, (long unsigned)WM_VULNDETECTOR_RETRY_UPDATE);
            } else {
                upd->last_update = time(NULL);
                upd->attempted = 0;
                mtdebug1(WM_VULNDETECTOR_LOGTAG, VU_UPDATE_RETRY, upd->dist, upd->version, upd->interval);
            }
            return OS_INVALID;
        } else {
            mtdebug1(WM_VULNDETECTOR_LOGTAG, VU_OVA_UPDATED, dist_ext);
            upd->last_update = time(NULL);
        }
    }
    return 0;
}


int wm_vuldet_updatedb(update_node **updates) {
    if (wm_vuldet_check_db()) {
        mterror(WM_VULNDETECTOR_LOGTAG, VU_CHECK_DB_ERROR);
        return OS_INVALID;
    }
        // Ubuntu
    if (wm_vuldet_run_update(updates[CVE_BIONIC],   vu_dist_tag[DIS_BIONIC],   vu_dist_ext[DIS_BIONIC])   ||
        wm_vuldet_run_update(updates[CVE_XENIAL],   vu_dist_tag[DIS_XENIAL],   vu_dist_ext[DIS_XENIAL])   ||
        wm_vuldet_run_update(updates[CVE_TRUSTY],   vu_dist_tag[DIS_TRUSTY],   vu_dist_ext[DIS_TRUSTY])   ||
        wm_vuldet_run_update(updates[CVE_PRECISE],   vu_dist_tag[DIS_PRECISE],  vu_dist_ext[DIS_PRECISE]) ||
        // Debian
        wm_vuldet_run_update(updates[CVE_STRETCH],  vu_dist_tag[DIS_STRETCH],  vu_dist_ext[DIS_STRETCH])  ||
        wm_vuldet_run_update(updates[CVE_JESSIE],   vu_dist_tag[DIS_JESSIE],   vu_dist_ext[DIS_JESSIE])   ||
        wm_vuldet_run_update(updates[CVE_WHEEZY],   vu_dist_tag[DIS_WHEEZY],   vu_dist_ext[DIS_WHEEZY])   ||
        // RedHat
        wm_vuldet_run_update(updates[CVE_REDHAT],    vu_dist_tag[DIS_REDHAT],    vu_dist_ext[DIS_REDHAT])) {
        return OS_INVALID;
    }

    mtinfo(WM_VULNDETECTOR_LOGTAG, VU_ENDING_UPDATE);
    return 0;
}

int wm_vuldet_json_parser(cJSON *json_feed, wm_vuldet_db *parsed_vulnerabilities, update_node *update) {
    cJSON *json_it;
    cJSON *cve_content;
    distribution ref = update->dist_ref;
    time_t l_time;
    struct tm *tm_time;
    // RH Security API - CVE LIST VALUES
    static char *JSON_CVE = "CVE";
    static char *JSON_SEVERITY = "severity";
    static char *JSON_PUBLIC_DATE = "public_date";
    static char *JSON_ADVISORIES = "advisories";
    static char *JSON_BUGZILLA = "bugzilla";
    static char *JSON_BUGZILLA_DESCRIPTION = "bugzilla_description";
    static char *JSON_CVSS_SCORE = "cvss_score";
    static char *JSON_CVSS_SCORING_VECTOR = "cvss_scoring_vector";
    static char *JSON_CWE = "CWE";
    static char *JSON_AFFECTED_PACKAGES = "affected_packages";
    static char *JSON_RESOURCE_URL = "resource_url";
    static char *JSON_CVSS3_SCORE = "cvss3_score";
    // Metadata values
    static char *rh_product_name = "Red Hat Security Data";
    static char *rh_product_version = "1.0";
    char *m_product_name = NULL;
    char *m_product_version = NULL;
    char *m_schema_version = NULL;
    char m_timestamp[27] = { '\0' };

    if (ref == DIS_REDHAT) {
        for (json_it  = json_feed->child; json_it; json_it = json_it->next) {
            char *tmp_cve = NULL;
            char *tmp_severity = NULL;
            char *tmp_public_date = NULL;
            cJSON *tmp_advisories = NULL;
            char *tmp_bugzilla = NULL;
            char *tmp_bugzilla_description = NULL;
            double tmp_cvss_score = -1;
            char *tmp_cvss_scoring_vector = NULL;
            char *tmp_cwe = NULL;
            cJSON *tmp_affected_packages = NULL;
            double tmp_cvss3_score = -1;

            time(&l_time);
            tm_time = localtime(&l_time);
            strftime(m_timestamp, 26, "%Y-%m-%d %H:%M:%S", tm_time);
            m_product_name = rh_product_name;
            m_product_version = rh_product_version;

            for (cve_content  = json_it->child; cve_content; cve_content = cve_content->next) {
                if (!strcmp(cve_content->string, JSON_CVE)) {
                    tmp_cve = cve_content->valuestring;
                } else if (!strcmp(cve_content->string, JSON_SEVERITY)) {
                    tmp_severity = cve_content->valuestring;
                } else if (!strcmp(cve_content->string, JSON_PUBLIC_DATE)) {
                    tmp_public_date = cve_content->valuestring;
                } else if (!strcmp(cve_content->string, JSON_ADVISORIES)) {
                    tmp_advisories = cve_content->child;
                } else if (!strcmp(cve_content->string, JSON_BUGZILLA)) {
                    tmp_bugzilla = cve_content->valuestring;
                } else if (!strcmp(cve_content->string, JSON_BUGZILLA_DESCRIPTION)) {
                    tmp_bugzilla_description = cve_content->valuestring;
                } else if (!strcmp(cve_content->string, JSON_CVSS_SCORE)) {
                    if (cve_content->type != cJSON_NULL) {
                        tmp_cvss_score = cve_content->valuedouble;
                    }
                } else if (!strcmp(cve_content->string, JSON_CVSS_SCORING_VECTOR)) {
                    tmp_cvss_scoring_vector = cve_content->valuestring;
                } else if (!strcmp(cve_content->string, JSON_CWE)) {
                    tmp_cwe = cve_content->valuestring;
                } else if (!strcmp(cve_content->string, JSON_AFFECTED_PACKAGES)) {
                    tmp_affected_packages = cve_content->child;
                } else if (!strcmp(cve_content->string, JSON_RESOURCE_URL)) {
                } else if (!strcmp(cve_content->string, JSON_CVSS3_SCORE)) {
                    if (cve_content->type != cJSON_NULL) {
                        tmp_cvss3_score = cve_content->valuedouble;
                    }
                } else {
                    mtdebug2(WM_VULNDETECTOR_LOGTAG, VU_UNEXP_JSON_KEY, cve_content->string);
                }
            }

            wm_vuldet_adapt_title(tmp_bugzilla_description, tmp_cve);

            if (tmp_affected_packages) {
                // Fill in vulnerability information
                wm_vuldet_add_vulnerability_info(parsed_vulnerabilities);
                if (w_strdup(tmp_cve, parsed_vulnerabilities->info_cves->cveid)) continue;
                w_strdup(tmp_severity, parsed_vulnerabilities->info_cves->severity);
                w_strdup(tmp_public_date, parsed_vulnerabilities->info_cves->published);
                parsed_vulnerabilities->info_cves->reference = wm_vuldet_build_url(VU_BUILD_REF_CVE_RH, tmp_cve);
                w_strdup(tmp_bugzilla_description, parsed_vulnerabilities->info_cves->description);
                parsed_vulnerabilities->info_cves->cvss = (tmp_cvss_score != -1) ? w_double_str(tmp_cvss_score) : NULL;
                parsed_vulnerabilities->info_cves->cvss3 = (tmp_cvss3_score != -1) ? w_double_str(tmp_cvss3_score) : NULL;
                w_strdup(tmp_cvss_scoring_vector, parsed_vulnerabilities->info_cves->cvss_vector);
                parsed_vulnerabilities->info_cves->bugzilla_reference = wm_vuldet_build_url(VU_BUILD_REF_BUGZ, tmp_bugzilla);
                parsed_vulnerabilities->info_cves->advisories = wm_vuldet_extract_advisories(tmp_advisories);
                w_strdup(tmp_cwe, parsed_vulnerabilities->info_cves->cwe);

                // Set the vulnerability - package relationship
                for (; tmp_affected_packages; tmp_affected_packages = tmp_affected_packages->next) {
                    wm_vuldet_add_rvulnerability(parsed_vulnerabilities);
                    w_strdup(tmp_cve, parsed_vulnerabilities->rh_vulnerabilities->cve_id);
                    if (!wm_vuldet_decode_package_version(tmp_affected_packages->valuestring,
                        &parsed_vulnerabilities->rh_vulnerabilities->OS,
                        &parsed_vulnerabilities->rh_vulnerabilities->package_name,
                        &parsed_vulnerabilities->rh_vulnerabilities->package_version)) {
                        mterror(WM_VULNDETECTOR_LOGTAG, VU_VER_EXTRACT_ERROR, parsed_vulnerabilities->rh_vulnerabilities->package_name);
                        continue;
                    } else if (!parsed_vulnerabilities->rh_vulnerabilities->OS) {
                        // The operating system of the package could not be specified. It will be added for all
                        char *pname = parsed_vulnerabilities->rh_vulnerabilities->package_name;
                        char *pversion = parsed_vulnerabilities->rh_vulnerabilities->package_version;
                        parsed_vulnerabilities->rh_vulnerabilities->OS = vu_dist_tag[DIS_RHEL7];

                        wm_vuldet_add_rvulnerability(parsed_vulnerabilities);
                        os_strdup(tmp_cve, parsed_vulnerabilities->rh_vulnerabilities->cve_id);
                        os_strdup(pname, parsed_vulnerabilities->rh_vulnerabilities->package_name);
                        os_strdup(pversion, parsed_vulnerabilities->rh_vulnerabilities->package_version);
                        parsed_vulnerabilities->rh_vulnerabilities->OS = vu_dist_tag[DIS_RHEL6];

                        wm_vuldet_add_rvulnerability(parsed_vulnerabilities);
                        os_strdup(tmp_cve, parsed_vulnerabilities->rh_vulnerabilities->cve_id);
                        os_strdup(pname, parsed_vulnerabilities->rh_vulnerabilities->package_name);
                        os_strdup(pversion, parsed_vulnerabilities->rh_vulnerabilities->package_version);
                        parsed_vulnerabilities->rh_vulnerabilities->OS = vu_dist_tag[DIS_RHEL5];
                    }
                }
            }
        }
    }

    // Insert metadata values
    w_strdup(m_product_name, parsed_vulnerabilities->metadata.product_name);
    w_strdup(m_product_version, parsed_vulnerabilities->metadata.product_version);
    w_strdup(m_schema_version, parsed_vulnerabilities->metadata.schema_version);
    os_strdup(m_timestamp, parsed_vulnerabilities->metadata.timestamp);

    return 0;
}


int wm_vuldet_get_software_info(agent_software *agent, sqlite3 *db, OSHash *agents_triag, unsigned long ignore_time) {
    int sock = 0;
    unsigned int i;
    int size;
    char buffer[OS_MAXSTR];
    char json_str[OS_MAXSTR];
    char scan_id[OS_SIZE_1024];
    int request = VU_SOFTWARE_REQUEST;
    char *found;
    int retval;
    sqlite3_stmt *stmt = NULL;
    cJSON *obj = NULL;
    cJSON *package_list = NULL;
    last_scan *scan;
    int result;

    mtdebug1(WM_VULNDETECTOR_LOGTAG, VU_AGENT_SOFTWARE_REQ, agent->agent_id);

    for (i = 0; i < VU_MAX_WAZUH_DB_ATTEMPS && (sock = OS_ConnectUnixDomain(WDB_LOCAL_SOCK_PATH, SOCK_STREAM, OS_MAXSTR)) < 0; i++) {
        mterror(WM_VULNDETECTOR_LOGTAG, "Unable to connect to socket '%s'. Waiting %d seconds.", WDB_LOCAL_SOCK_PATH, i);
        sleep(i);
    }

    if (i == VU_MAX_WAZUH_DB_ATTEMPS) {
        mterror(WM_VULNDETECTOR_LOGTAG, "Unable to connect to socket '%s'.", WDB_LOCAL_SOCK_PATH);
        return OS_INVALID;
    }

    // Request the ID of the last scan
    size = snprintf(buffer, OS_MAXSTR, vu_queries[VU_SYSC_SCAN_REQUEST], agent->agent_id);
    if (OS_SendSecureTCP(sock, size + 1, buffer) || (size = OS_RecvSecureTCP(sock, buffer, OS_MAXSTR)) < 1) {
        close(sock);
        mterror(WM_VULNDETECTOR_LOGTAG, VU_SYSC_SCAN_REQUEST_ERROR, agent->agent_id);
        return OS_INVALID;
    }

    buffer[size] = '\0';
    if (!strncmp(buffer, "ok", 2)) {
        buffer[0] = buffer[1] = ' ';
        // Check empty answers
        if ((found = strchr(buffer, '[')) && *(++found) != '\0' && *found == ']') {
            mtdebug1(WM_VULNDETECTOR_LOGTAG , VU_NO_SYSC_SCANS, agent->agent_id);
            retval = 2;
            goto end;
        }
        size = snprintf(json_str, OS_MAXSTR, "{\"data\":%s}", buffer);
        json_str[size] = '\0';
    } else {
        retval = OS_INVALID;
        goto end;
    }

    if (obj = cJSON_Parse(json_str), obj && cJSON_IsObject(obj)) {
        cJSON_GetObjectItem(obj, "data");
    } else {
        retval = OS_INVALID;
        goto end;
    }

    size = snprintf(scan_id, OS_SIZE_1024, "%i", (int) cJSON_GetObjectItem(obj, "data")->child->child->valuedouble);
    scan_id[size] = '\0';

    cJSON_Delete(obj);
    obj = NULL;

    // Check to see if the scan has already been reported
    if (scan = OSHash_Get(agents_triag, agent->agent_id), scan) {
            if ((scan->last_scan_time + (time_t) ignore_time) < time(NULL)) {
                scan->last_scan_time = time(NULL);
                request = VU_SOFTWARE_FULL_REQ;
            } else if (!strcmp(scan_id, scan->last_scan_id)) {
                // Nothing to do
                close(sock);
                mtdebug2(WM_VULNDETECTOR_LOGTAG, VU_SYS_CHECKED, agent->agent_id, scan_id);
                return 0;
            } else {
                free(scan->last_scan_id);
                os_strdup(scan_id, scan->last_scan_id);
            }
    } else {
        os_calloc(1, sizeof(last_scan), scan);
        os_strdup(scan_id, scan->last_scan_id);
        scan->last_scan_time = time(NULL);
        OSHash_Add(agents_triag, agent->agent_id, scan);
        request = VU_SOFTWARE_FULL_REQ; // Check all at the first time
    }

    // Request and store packages
    i = 0;
    size = snprintf(buffer, OS_MAXSTR, vu_queries[request], agent->agent_id, scan_id, VU_MAX_PACK_REQ, i);
    if (OS_SendSecureTCP(sock, size + 1, buffer)) {
        mterror(WM_VULNDETECTOR_LOGTAG, VU_SOFTWARE_REQUEST_ERROR, agent->agent_id);
        close(sock);
        return OS_INVALID;
    }

    while (size = OS_RecvSecureTCP(sock, buffer, OS_MAXSTR), size) {
        if (size > 0) {
            if (size < 10) {
                break;
            }
            buffer[size] = '\0';
            if (!strncmp(buffer, "ok", 2)) {
                buffer[0] = buffer[1] = ' ';
                size = snprintf(json_str, OS_MAXSTR, "{\"data\":%s}", buffer);
                json_str[size] = '\0';
            } else {
                retval = OS_INVALID;
                goto end;
            }
            if (obj) {
                cJSON *new_obj;
                cJSON *data;
                if (new_obj = cJSON_Parse(json_str), !new_obj) {
                    retval = OS_INVALID;
                    goto end;
                } else if (!cJSON_IsObject(new_obj)) {
                    free(new_obj);
                    retval = OS_INVALID;
                    goto end;
                }
                data = cJSON_GetObjectItem(new_obj, "data");
                if (data) {
                    cJSON_AddItemToArray(package_list, data->child);
                    free(data->string);
                    free(data);
                }
                free(new_obj);
            } else if (obj = cJSON_Parse(json_str), obj && cJSON_IsObject(obj)) {
                package_list = cJSON_GetObjectItem(obj, "data");
                if (!package_list) {
                    retval = OS_INVALID;
                    goto end;
                }
            } else {
                retval = OS_INVALID;
                goto end;
            }

            i += VU_MAX_PACK_REQ;
            size = snprintf(buffer, OS_MAXSTR, vu_queries[request], agent->agent_id, scan_id, VU_MAX_PACK_REQ, i);
            if (OS_SendSecureTCP(sock, size + 1, buffer)) {
                mterror(WM_VULNDETECTOR_LOGTAG, VU_SOFTWARE_REQUEST_ERROR, agent->agent_id);
                retval = OS_INVALID;
                goto end;
            }
        } else {
            retval = OS_INVALID;
            goto end;
        }
    }

    // Avoid checking the same packages again
    size = snprintf(buffer, OS_MAXSTR, vu_queries[VU_SYSC_UPDATE_SCAN], agent->agent_id, scan_id);
    if (OS_SendSecureTCP(sock, size + 1, buffer) || (size = OS_RecvSecureTCP(sock, buffer, OS_MAXSTR)) < 1) {
        mterror(WM_VULNDETECTOR_LOGTAG, VU_SOFTWARE_REQUEST_ERROR, agent->agent_id);
        retval = OS_INVALID;
        goto end;
    }

    close(sock);
    sock = 0;

    if (package_list) {
        cJSON *name;
        cJSON *version;
        cJSON *architecture;
        sqlite3_exec(db, vu_queries[BEGIN_T], NULL, NULL, NULL);
        for (package_list = package_list->child; package_list; package_list = package_list->next) {
            if (sqlite3_prepare_v2(db, vu_queries[VU_INSERT_AGENTS], -1, &stmt, NULL) != SQLITE_OK) {
                close(sock);
                return wm_vuldet_sql_error(db, stmt);
            }
            if ((name = cJSON_GetObjectItem(package_list, "name")) &&
                (version = cJSON_GetObjectItem(package_list, "version")) &&
                (architecture = cJSON_GetObjectItem(package_list, "architecture"))) {

                sqlite3_bind_text(stmt, 1, agent->agent_id, -1, NULL);
                sqlite3_bind_text(stmt, 2, name->valuestring, -1, NULL);
                sqlite3_bind_text(stmt, 3, version->valuestring, -1, NULL);
                sqlite3_bind_text(stmt, 4, architecture->valuestring, -1, NULL);

                if (result = wm_vuldet_step(stmt), result != SQLITE_DONE && result != SQLITE_CONSTRAINT) {
                    close(sock);
                    return wm_vuldet_sql_error(db, stmt);
                }
            }
            sqlite3_finalize(stmt);

        }
        sqlite3_exec(db, vu_queries[END_T], NULL, NULL, NULL);
        agent->info = 1;
    } else {
        mtdebug1(WM_VULNDETECTOR_LOGTAG, VU_NO_SOFTWARE, agent->agent_id);
    }

    retval = 0;
end:
    if (obj) {
        cJSON_Delete(obj);
    }
    if (sock) {
        close(sock);
    }
    return retval;
}

<<<<<<< HEAD
void free_agents_triag(last_scan *data) {
    if (!data) return;
    if (data->last_scan_id) free(data->last_scan_id);
    free(data);
}

void * wm_vulnerability_detector_main(wm_vulnerability_detector_t * vulnerability_detector) {
=======
void * wm_vuldet_main(wm_vuldet_t * vulnerability_detector) {
>>>>>>> 9a6904c1
    time_t time_sleep = 0;
    wm_vuldet_flags *flags = &vulnerability_detector->flags;
    update_node **updates = vulnerability_detector->updates;
    int i;

    if (!flags->enabled) {
        mtdebug1(WM_VULNDETECTOR_LOGTAG, "Module disabled. Exiting...");
        pthread_exit(NULL);
    }

    for (i = 0; vulnerability_detector->queue_fd = StartMQ(DEFAULTQPATH, WRITE), vulnerability_detector->queue_fd < 0 && i < WM_MAX_ATTEMPTS; i++) {
        sleep(WM_MAX_WAIT);
    }

    if (i == WM_MAX_ATTEMPTS) {
        mterror(WM_VULNDETECTOR_LOGTAG, "Can't connect to queue.");
        pthread_exit(NULL);
    }

    vu_queue = &vulnerability_detector->queue_fd;

    SSL_library_init();
    SSL_load_error_strings();
    OpenSSL_add_all_algorithms();


    for (i = 0; SSL_library_init() < 0 && i < WM_MAX_ATTEMPTS; i++) {
        sleep(WM_MAX_WAIT);
    }

    if (i == WM_MAX_ATTEMPTS) {
        mterror(WM_VULNDETECTOR_LOGTAG, VU_SSL_LIBRARY_ERROR);
        pthread_exit(NULL);
    }

    if (flags->run_on_start) {
        vulnerability_detector->last_detection = 0;
        for (i = 0; i < OS_SUPP_SIZE; i++) {
            if (updates[i]) {
                updates[i]->last_update = 0;
            }
        }
    } else {
        vulnerability_detector->last_detection = time(NULL);
        for (i = 0; i < OS_SUPP_SIZE; i++) {
            if (updates[i]) {
                updates[i]->last_update = time(NULL);
            }
        }
    }

    if (vulnerability_detector->agents_triag = OSHash_Create(), !vulnerability_detector->agents_triag) {
        mterror(WM_VULNDETECTOR_LOGTAG, VU_CREATE_HASH_ERRO);
        pthread_exit(NULL);
    }
    
    OSHash_SetFreeDataPointer(vulnerability_detector->agents_triag, (void (*)(void *))free_agents_triag);

    while (1) {
        // Update CVE databases
        if (flags->u_flags.update &&
            wm_vuldet_updatedb(vulnerability_detector->updates)) {
                mterror(WM_VULNDETECTOR_LOGTAG, VU_OVAL_UPDATE_ERROR);
        }

        if ((vulnerability_detector->last_detection + (time_t) vulnerability_detector->detection_interval) < time(NULL)) {
            mtinfo(WM_VULNDETECTOR_LOGTAG, VU_START_SCAN);

            if (wm_vunlnerability_detector_set_agents_info(&vulnerability_detector->agents_software, updates)) {
                mterror(WM_VULNDETECTOR_LOGTAG, VU_NO_AGENT_ERROR);
            } else {
                if (wm_vuldet_check_agent_vulnerabilities(vulnerability_detector->agents_software, vulnerability_detector->agents_triag, vulnerability_detector->ignore_time)) {
                    mterror(WM_VULNDETECTOR_LOGTAG, VU_AG_CHECK_ERR);
                } else {
                    mtinfo(WM_VULNDETECTOR_LOGTAG, VU_END_SCAN);
                }
                agent_software *agent;
                for (agent = vulnerability_detector->agents_software; agent;) {
                    agent_software *agent_aux = agent->next;
                    free(agent->agent_id);
                    free(agent->agent_name);
                    free(agent->agent_OS);
                    free(agent->arch);
                    free(agent->agent_ip);
                    free(agent);

                    if (agent_aux) {
                        agent = agent_aux;
                    } else {
                        break;
                    }
                }
                vulnerability_detector->agents_software = NULL;
            }

            vulnerability_detector->last_detection = time(NULL);
        }

        time_t t_now = time(NULL);
        time_sleep = (vulnerability_detector->last_detection + vulnerability_detector->detection_interval) - t_now;
        if (time_sleep <= 0) {
            time_sleep = 1;
            i = OS_SUPP_SIZE;
        } else {
            i = 0;
        }

        // Check the remaining time for all updates and adjust the sleep time
        for (; i < OS_SUPP_SIZE; i++) {
            if (updates[i]) {
                time_t t_diff = (updates[i]->last_update + updates[i]->interval) - t_now;
                // Stop checking if we have any pending updates
                if (t_diff <= 0) {
                    time_sleep = 1;
                    break;
                } else if (t_diff < time_sleep) {
                    time_sleep = t_diff;
                }
            }
        }

        mtdebug2(WM_VULNDETECTOR_LOGTAG, "Sleeping for %lu seconds...", time_sleep);
        sleep(time_sleep);
    }

}

int wm_vunlnerability_detector_set_agents_info(agent_software **agents_software, update_node **updates) {
    agent_software *agents = NULL;
    agent_software *f_agent = NULL;
    char global_db[OS_FLSIZE + 1];
    sqlite3 *db;
    sqlite3_stmt *stmt = NULL;
    int dist_error;
    char *id;
    char *name;
    char *ip;
    char *os_name;
    char *os_version;
    char *arch;
    const char *agent_os;
    distribution agent_dist;

    snprintf(global_db, OS_FLSIZE, "%s%s/%s", isChroot() ? "/" : "", WDB_DIR, WDB_GLOB_NAME);

    if (sqlite3_open_v2(global_db, &db, SQLITE_OPEN_READONLY, NULL) != SQLITE_OK) {
        mterror(WM_VULNDETECTOR_LOGTAG, VU_GLOBALDB_OPEN_ERROR);
        return wm_vuldet_sql_error(db, stmt);
    }

    // Extracts the operating system of the agents
    if (sqlite3_prepare_v2(db, vu_queries[VU_GLOBALDB_REQUEST], -1, &stmt, NULL) != SQLITE_OK) {
        return wm_vuldet_sql_error(db, stmt);
    }

    sqlite3_bind_int(stmt, 1, DISCON_TIME);

    while (wm_vuldet_step(stmt) == SQLITE_ROW) {
        dist_error = -1;
        os_name = (char *) sqlite3_column_text(stmt, 0);
        os_version = (char *) sqlite3_column_text(stmt,1);
        name = (char *) sqlite3_column_text(stmt, 2);
        id = (char *) sqlite3_column_text(stmt, 3);

        if (!os_name) {
            if (name) {
                mtdebug1(WM_VULNDETECTOR_LOGTAG, VU_AG_NEVER_CON, name);
            }
            continue;
        } else if (!os_version) {
            mtdebug1(WM_VULNDETECTOR_LOGTAG, VU_AGENT_UNSOPPORTED, name);
            continue;
        }

        if (strcasestr(os_name, vu_dist_ext[DIS_UBUNTU])) {
            if (strstr(os_version, "18")) {
                agent_os = vu_dist_tag[DIS_BIONIC];
            } else if (strstr(os_version, "16")) {
                agent_os = vu_dist_tag[DIS_XENIAL];
            } else if (strstr(os_version, "14")) {
                agent_os = vu_dist_tag[DIS_TRUSTY];
            } else if (strstr(os_version, "12")) {
                agent_os = vu_dist_tag[DIS_PRECISE];
            } else {
                dist_error = DIS_UBUNTU;
            }
            agent_dist = DIS_UBUNTU;
        } else if (strcasestr(os_name, vu_dist_ext[DIS_DEBIAN])) {
            if (strstr(os_version, "7")) {
                agent_os = vu_dist_tag[DIS_WHEEZY];
            } else if (strstr(os_version, "8")) {
                agent_os = vu_dist_tag[DIS_JESSIE];
            } else if (strstr(os_version, "9")) {
                agent_os = vu_dist_tag[DIS_STRETCH];
            } else {
                dist_error = DIS_DEBIAN;
            }
            agent_dist = DIS_DEBIAN;
        }  else if (strcasestr(os_name, vu_dist_ext[DIS_REDHAT])) {
            if (strstr(os_version, "7")) {
                agent_os = vu_dist_tag[DIS_RHEL7];
            } else if (strstr(os_version, "6")) {
                agent_os = vu_dist_tag[DIS_RHEL6];
            } else if (strstr(os_version, "5")) {
                agent_os = vu_dist_tag[DIS_RHEL5];
            } else {
                dist_error = DIS_REDHAT;
            }
            agent_dist = DIS_REDHAT;
        } else if (strcasestr(os_name, vu_dist_ext[DIS_CENTOS])) {
            if (strstr(os_version, "7")) {
                agent_os = vu_dist_tag[DIS_RHEL7];
            } else if (strstr(os_version, "6")) {
                agent_os = vu_dist_tag[DIS_RHEL6];
            } else if (strstr(os_version, "5")) {
                agent_os = vu_dist_tag[DIS_RHEL5];
            } else {
                dist_error = DIS_CENTOS;
            }
            agent_dist = DIS_REDHAT;
        } else if (strcasestr(os_name, vu_dist_ext[DIS_AMAZL])) {
            agent_os = vu_dist_tag[DIS_RHEL7];
            agent_dist = DIS_REDHAT;
        } else {
            // Operating system not supported in any of its versions
            dist_error = -2;
        }

        if (dist_error != -1) {
            // Check if the agent OS can be matched with a OVAL
            if (agent_os = wm_vuldet_set_oval(os_name, os_version, updates, &agent_dist), !agent_os) {
                if (dist_error == -2) {
                    mtdebug1(WM_VULNDETECTOR_LOGTAG, VU_AGENT_UNSOPPORTED, name);
                    continue;
                } else {
                    mtdebug1(WM_VULNDETECTOR_LOGTAG, VU_UNS_OS_VERSION, vu_dist_ext[dist_error], name);
                    continue;
                }
            }
        }

        ip = (char *) sqlite3_column_text(stmt, 4);
        arch = (char *) sqlite3_column_text(stmt, 5);

        if (agents) {
            os_malloc(sizeof(agent_software), agents->next);
            agents->next->prev = agents;
            agents = agents->next;
        } else {
            os_malloc(sizeof(agent_software), agents);
            agents->prev = NULL;
            f_agent = agents;
        }

        os_strdup(id, agents->agent_id);
        if (strcmp(ip, "127.0.0.1")) {
            os_strdup(ip, agents->agent_ip);
        } else {
            agents->agent_ip = NULL;
        }
        os_strdup(name, agents->agent_name);
        os_strdup(agent_os, agents->agent_OS);
        os_strdup(arch, agents->arch);
        agents->dist = agent_dist;
        agents->info = 0;
        agents->next = NULL;
    }
    sqlite3_finalize(stmt);
    *agents_software = f_agent;
    sqlite3_close_v2(db);
    return 0;
}

void wm_vuldet_destroy(wm_vuldet_t * vulnerability_detector) {
    agent_software *agent;
    update_node **update;
    int i, j;

    if (vulnerability_detector->agents_triag) {
        OSHash_Free(vulnerability_detector->agents_triag);
    }

    for (i = 0, update = vulnerability_detector->updates; i < OS_SUPP_SIZE; i++) {
        if (update[i]) {
            free(update[i]->dist);
            free(update[i]->version);
            free(update[i]->url);
            free(update[i]->path);
            if (update[i]->allowed_OS_list) {
                for (j = 0; update[i]->allowed_OS_list[j]; j++) {
                    free(update[i]->allowed_OS_list[j]);
                }
                free(update[i]->allowed_OS_list);
            }
            free(update[i]);
        }
    }

    for (agent = vulnerability_detector->agents_software; agent;) {
        agent_software *agent_aux = agent->next;
        free(agent->agent_id);
        free(agent->agent_name);
        free(agent->agent_OS);
        free(agent->agent_ip);
        free(agent);

        if (agent_aux) {
            agent = agent_aux;
        } else {
            break;
        }
    }
    free(vulnerability_detector);
}


cJSON *wm_vuldet_dump(const wm_vuldet_t * vulnerability_detector){

    cJSON *root = cJSON_CreateObject();
    cJSON *wm_vd = cJSON_CreateObject();
    unsigned int i;

    if (vulnerability_detector->flags.enabled) cJSON_AddStringToObject(wm_vd,"disabled","no"); else cJSON_AddStringToObject(wm_vd,"disabled","yes");
    if (vulnerability_detector->flags.run_on_start) cJSON_AddStringToObject(wm_vd,"run_on_start","yes"); else cJSON_AddStringToObject(wm_vd,"run_on_start","no");
    cJSON_AddNumberToObject(wm_vd,"interval",vulnerability_detector->detection_interval);
    cJSON_AddNumberToObject(wm_vd,"ignore_time",vulnerability_detector->ignore_time);
    cJSON *feeds = cJSON_CreateArray();
    for (i = 0; i < OS_SUPP_SIZE; i++) {
        if (vulnerability_detector->updates[i]) {
            cJSON *feed = cJSON_CreateObject();
            if (vulnerability_detector->updates[i]->dist) cJSON_AddStringToObject(feed,"name",vulnerability_detector->updates[i]->dist);
            if (vulnerability_detector->updates[i]->version) cJSON_AddStringToObject(feed,"version",vulnerability_detector->updates[i]->version);
            if (vulnerability_detector->updates[i]->url) {
                cJSON *alt = cJSON_CreateObject();
                cJSON_AddStringToObject(alt,"url",vulnerability_detector->updates[i]->url);
                if (vulnerability_detector->updates[i]->port > 0)
                    cJSON_AddNumberToObject(alt,"port",vulnerability_detector->updates[i]->port);

                cJSON_AddItemToObject(feed,"alternative",alt);
            }
            cJSON_AddNumberToObject(feed,"interval",vulnerability_detector->updates[i]->interval);
            cJSON_AddItemToArray(feeds,feed);
        }
    }
    if (cJSON_GetArraySize(feeds) > 0) cJSON_AddItemToObject(wm_vd,"feeds",feeds);

    cJSON_AddItemToObject(root,"vulnerability-detector",wm_vd);

    return root;

}

#endif<|MERGE_RESOLUTION|>--- conflicted
+++ resolved
@@ -2380,17 +2380,7 @@
     return retval;
 }
 
-<<<<<<< HEAD
-void free_agents_triag(last_scan *data) {
-    if (!data) return;
-    if (data->last_scan_id) free(data->last_scan_id);
-    free(data);
-}
-
-void * wm_vulnerability_detector_main(wm_vulnerability_detector_t * vulnerability_detector) {
-=======
 void * wm_vuldet_main(wm_vuldet_t * vulnerability_detector) {
->>>>>>> 9a6904c1
     time_t time_sleep = 0;
     wm_vuldet_flags *flags = &vulnerability_detector->flags;
     update_node **updates = vulnerability_detector->updates;
