--- conflicted
+++ resolved
@@ -141,12 +141,11 @@
         return output.str();
     }
 
-<<<<<<< HEAD
     static std::chrono::seconds secondsSinceEpoch()
     {
         return std::chrono::duration_cast<std::chrono::seconds>(std::chrono::system_clock::now().time_since_epoch());
     }
-=======
+
     /**
      * @brief Get seconds from epoch, since 1970-01-01 00:00:00 UTC.
      * @return seconds from epoch.
@@ -156,7 +155,6 @@
         return std::chrono::duration_cast<std::chrono::seconds>(std::chrono::system_clock::now().time_since_epoch())
             .count();
     };
->>>>>>> 171d63fc
 
 #pragma GCC diagnostic pop
 } // namespace Utils
