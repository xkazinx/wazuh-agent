--- conflicted
+++ resolved
@@ -54,19 +54,11 @@
         position++;
     }
 
-<<<<<<< HEAD
-    _base_line = 1;
-
-    //print_hash_tables();
-    //generate_integrity(syscheck.fim_entry, syscheck.integrity_data);
-    //print_integrity(syscheck.integrity_data);
-=======
     if (_base_line == 0) {
         _base_line = 1;
     } else {
         check_deleted_files();
     }
->>>>>>> a5d4477c
 
     minfo(FIM_FREQUENCY_ENDED);
 
