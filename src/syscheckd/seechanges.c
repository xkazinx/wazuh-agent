/* Copyright (C) 2015-2019, Wazuh Inc.
 * Copyright (C) 2009 Trend Micro Inc.
 * All rights reserved.
 *
 * This program is free software; you can redistribute it
 * and/or modify it under the terms of the GNU General Public
 * License (version 2) as published by the FSF - Free Software
 * Foundation
 */

#include "shared.h"
#include "os_crypto/md5/md5_op.h"
#include "syscheck.h"

#ifdef UNIT_TESTING
<<<<<<< HEAD
// Remove static qualifier from tests
=======
>>>>>>> 24d8d0fa
#define static
#endif

#ifdef WIN32
#define unlink(x) _unlink(x)
#endif

/* Prototypes */
static char *gen_diff_alert(const char *filename, time_t alert_diff_time) __attribute__((nonnull));
static int seechanges_dupfile(const char *old, const char *current) __attribute__((nonnull));
static int seechanges_createpath(const char *filename) __attribute__((nonnull));
#ifdef WIN32
static char *adapt_win_fc_output(char *command_output);
#endif

static const char *STR_MORE_CHANGES = "More changes...";

#ifndef WIN32
#define PATH_OFFSET 1
#else
#define PATH_OFFSET 0
#endif

static char* filter(const char *string) {
#ifndef WIN32
    /* Unix version: we'll escape expansion symbols */
    char *out;
    const char *ptr;
    size_t clen;
    size_t len = strcspn(string, "\"\\$`");
    out = malloc(len + 1);
    ptr = string + len;
    strncpy(out, string, len);

    while (*ptr) {
        clen = strcspn(ptr + 1, "\"\\$`");
        out = realloc(out, len + clen + 3);
        if(!out){
            merror_exit(MEM_ERROR, errno, strerror(errno)); // LCOV_EXCL_LINE
        }
        out[len] = '\\';
        out[len + 1] = *ptr;
        strncpy(out + len + 2, ptr + 1, clen);
        len += clen + 2;
        ptr += clen + 1;
    }

    out[len] = '\0';
    return out;
#else
        /* Windows file names can't contain the following characters:
           \ / : * ? " < > |
           We'll ban strings that contain dangerous characters and convert / into \ */

        char *s;
        char *c;

        if (strchr(string, '%'))
            return NULL;

        s = strdup(string);
        c = s;

        while (c = strchr(c, '/'), c)
            *c = '\\';

        return s;
#endif
}

#ifdef USE_MAGIC
#include <magic.h>

/* Global variables */
extern magic_t magic_cookie;


int is_text(magic_t cookie, const void *buf, size_t len)
{
    const char *magic = magic_buffer(cookie, buf, len);

    if (!magic) {
        const char *err = magic_error(cookie);
        merror(FIM_ERROR_LIBMAGIC_BUFFER, err ? err : "unknown");
        return (1); // TODO default to true?
    } else {
        if (strncmp(magic, "text/", 5) == 0) {
            return (1);
        }
    }

    return (0);
}
#endif

#ifndef WIN32
/* Return TRUE if the filename is symlink to an directory */
int symlink_to_dir (const char *filename) {
    struct stat buf;
    int x;
    x = lstat (filename, &buf);

    if (x == 0 && S_ISLNK(buf.st_mode)) {
        x = stat (filename, &buf);
        return (x == 0 && S_ISDIR(buf.st_mode));
    } else {
        return (FALSE);
    }
}
#endif

int is_nodiff(const char *filename){
    if (syscheck.nodiff){
        int i;
        for (i = 0; syscheck.nodiff[i] != NULL; i++){
            if ((strcmp(syscheck.nodiff[i], filename)) == 0) {
                return (TRUE);
            }
        }
    }
    if (syscheck.nodiff_regex) {
        int i;
        for (i = 0; syscheck.nodiff_regex[i] != NULL; i++) {
            if (OSMatch_Execute(filename, strlen(filename),
                                syscheck.nodiff_regex[i])) {
                 return (TRUE);
            }
        }
    }
    return (FALSE);
}

/* Generate diffs alerts */
static char *gen_diff_alert(const char *filename, time_t alert_diff_time)
{
    size_t n = 0;
    FILE *fp;
    char *diff_str;
    char path[PATH_MAX + 1];
    char buf[OS_MAXSTR + 1];
    char compressed_file[PATH_MAX + 1];
    char filename_abs[PATH_MAX];

    path[PATH_MAX] = '\0';
    if (abspath(filename, filename_abs, sizeof(filename_abs)) == NULL) {
        merror("Cannot get absolute path of '%s': %s (%d)", filename, strerror(errno), errno);
        return NULL;
    }

#ifdef WIN32
    {
        char * filename_strip = os_strip_char(filename_abs, ':');

        if (filename_strip == NULL) {
            merror("Cannot remove heading colon from full path '%s'", filename_abs);
            return NULL;
        }

        strncpy(filename_abs, filename_strip, sizeof(filename_abs));
        filename_abs[sizeof(filename_abs) - 1] = '\0';
        free(filename_strip);
    }
#endif

    snprintf(path, PATH_MAX, "%s/local/%s/diff.%d",
             DIFF_DIR_PATH, filename_abs + PATH_OFFSET, (int)alert_diff_time);

    fp = fopen(path, "rb");
    if (!fp) {
        merror(FIM_ERROR_GENDIFF_OPEN, path);
        return (NULL);
    }

    n = fread(buf, 1, OS_MAXSTR - OS_SK_HEADER - 1, fp);
    fclose(fp);
    unlink(path);

    switch (n) {
    case 0:
        merror(FIM_ERROR_GENDIFF_READ);
        return (NULL);
    case OS_MAXSTR - OS_SK_HEADER - 1:
        buf[n] = '\0';
        n -= strlen(STR_MORE_CHANGES);

        while (n > 0 && buf[n - 1] != '\n')
            n--;

        strcpy(buf + n, STR_MORE_CHANGES);
        break;
    default:
        buf[n] = '\0';
    }

#ifdef WIN32
    if (diff_str = adapt_win_fc_output(buf), !diff_str) {
        return NULL;
    }

#else
    os_strdup(buf, diff_str);
#endif

    snprintf(
        compressed_file,
        PATH_MAX,
        "%s/local/%s/%s.gz",
        DIFF_DIR_PATH,
        filename_abs + PATH_OFFSET,
        DIFF_LAST_FILE
    );

    if (w_compress_gzfile(filename, compressed_file) != 0) {
        mwarn(FIM_WARN_GENDIFF_SNAPSHOT, filename);
    }

    return diff_str;
}

static int seechanges_dupfile(const char *old, const char *current)
{
    size_t n;
    FILE *fpr;
    FILE *fpw;
    unsigned char buf[2048 + 1];

    buf[2048] = '\0';

    fpr = fopen(old, "rb");
    if (!fpr) {
        return (0);
    }

    fpw = fopen(current, "wb");
    if (!fpw) {
        fclose(fpr);
        return (0);
    }

    n = fread(buf, 1, 2048, fpr);
#ifdef USE_MAGIC
    if (is_text(magic_cookie, buf, n) == 0) {
        goto cleanup;
    }
#endif

    do {
        buf[n] = '\0';

        if (fwrite(buf, 1, n, fpw) != n) {
            merror(FIM_ERROR_GENDIFF_WRITING_DATA, current);
            break;
        }
    } while ((n = fread(buf, 1, 2048, fpr)) > 0);

#ifdef USE_MAGIC
cleanup:
#endif
    fclose(fpr);
    fclose(fpw);
    return (1);
}

static int seechanges_createpath(const char *filename)
{
    char *buffer = NULL;
    char *tmpstr = NULL;
    char *newdir = NULL;
    char *next = NULL;
    char *save_ptr = NULL;

    os_strdup(filename, buffer);
    newdir = buffer;
#ifdef WIN32
    tmpstr = strtok_r(buffer + PATH_OFFSET, "/\\", &save_ptr);
#else
    tmpstr = strtok_r(buffer + PATH_OFFSET, "/", &save_ptr);
#endif
    if (!tmpstr) {
        merror(FIM_ERROR_GENDIFF_INVALID_PATH, filename);
        free(buffer);
        return (0);
    }

#ifdef WIN32
    while (next = strtok_r(NULL, "/\\", &save_ptr), next) {
#else
    while (next = strtok_r(NULL, "/", &save_ptr), next) {
#endif
        if (IsDir(newdir) != 0) {
#ifndef WIN32
            if (mkdir(newdir, 0770) == -1)
#else
            if (mkdir(newdir) == -1)
#endif
            {
                merror(MKDIR_ERROR, newdir, errno, strerror(errno));
                free(buffer);
                return (0);
            }
        }

        tmpstr = next;
        tmpstr[-1] = '/';
    }

    free(buffer);
    return (1);
}

/* Check if the file has changed */
char *seechanges_addfile(const char *filename)
{
    time_t old_date_of_change;
    time_t new_date_of_change;
    char old_location[PATH_MAX + 1];
    char tmp_location[PATH_MAX + 1];
    char diff_location[PATH_MAX + 1];
    char diff_cmd[PATH_MAX + OS_SIZE_1024];
    char compressed_file[PATH_MAX + 1];
    os_md5 md5sum_old;
    os_md5 md5sum_new;
    int status = -1;

    old_location[PATH_MAX] = '\0';
    tmp_location[PATH_MAX] = '\0';
    diff_location[PATH_MAX] = '\0';
    diff_cmd[PATH_MAX] = '\0';
    compressed_file[PATH_MAX] = '\0';
    char *tmp_location_filtered = NULL;
    char *old_location_filtered = NULL;
    char *diff_location_filtered = NULL;
    md5sum_new[0] = '\0';
    md5sum_old[0] = '\0';

    char filename_abs[PATH_MAX];

    if (abspath(filename, filename_abs, sizeof(filename_abs)) == NULL) {
        merror("Cannot get absolute path of '%s': %s (%d)", filename, strerror(errno), errno);
        return NULL;
    }

#ifdef WIN32
    {
        char * filename_strip = os_strip_char(filename_abs, ':');

        if (filename_strip == NULL) {
            merror("Cannot remove heading colon from full path '%s'", filename_abs);
            return NULL;
        }

        strncpy(filename_abs, filename_strip, sizeof(filename_abs));
        filename_abs[sizeof(filename_abs) - 1] = '\0';
        free(filename_strip);
    }
#endif

    snprintf(
        old_location,
        PATH_MAX,
        "%s/local/%s/%s",
        DIFF_DIR_PATH,
        filename_abs + PATH_OFFSET,
        DIFF_LAST_FILE
    );

    snprintf(
        compressed_file,
        PATH_MAX,
        "%s/local/%s/%s.gz",
        DIFF_DIR_PATH,
        filename_abs + PATH_OFFSET,
        DIFF_LAST_FILE
    );

    /* If the file is not there, create compressed file*/
    if (w_uncompress_gzfile(compressed_file, old_location) != 0) {
        seechanges_createpath(old_location);
        if (w_compress_gzfile(filename, compressed_file) != 0) {
            mwarn(FIM_WARN_GENDIFF_SNAPSHOT, filename);
        }
        return (NULL);
    }

    if (OS_MD5_File(old_location, md5sum_old, OS_BINARY) != 0) {
        unlink(old_location);
        return (NULL);
    }

    /* Get md5sum of the new file */
    if (OS_MD5_File(filename, md5sum_new, OS_BINARY) != 0) {
        unlink(old_location);
        return (NULL);
    }

    /* If they match, keep the old file and remove the new */
    if (strcmp(md5sum_new, md5sum_old) == 0) {
        unlink(old_location);
        return (NULL);
    }

    /* Save the old file at timestamp and rename new to last */
    old_date_of_change = File_DateofChange(old_location);

    snprintf(
        tmp_location,
        PATH_MAX,
        "%s/local/%s/state.%d",
        DIFF_DIR_PATH,
        filename_abs + PATH_OFFSET,
        (int)old_date_of_change
    );

    if (rename(old_location, tmp_location) == -1) {
        merror(RENAME_ERROR, old_location, tmp_location, errno, strerror(errno));
        return (NULL);
    }

    if (seechanges_dupfile(filename, old_location) != 1) {
        merror(FIM_ERROR_GENDIFF_CREATE_SNAPSHOT, filename);
        return (NULL);
    }

    new_date_of_change = File_DateofChange(old_location);

    /* Create diff location */
    snprintf(
        diff_location,
        PATH_MAX,
        "%s/local/%s/diff.%d",
        DIFF_DIR_PATH,
        filename_abs + PATH_OFFSET,
        (int)new_date_of_change
    );

#ifndef WIN32
    if (is_nodiff(filename) || symlink_to_dir(filename)) {
#else
    if (is_nodiff((filename))) {
#endif
        /* Dont leak sensible data with a diff hanging around */
        FILE *fdiff;
        char* nodiff_message = "<Diff truncated because nodiff option>";
        fdiff = fopen(diff_location, "wb");
        if (!fdiff){
            merror(FIM_ERROR_GENDIFF_OPEN_FILE, diff_location);
            goto cleanup;
        }

        if (fwrite(nodiff_message, strlen(nodiff_message) + 1, 1, fdiff) < 1) {
            merror(FIM_ERROR_GENDIFF_WRITING_DATA, diff_location);
        }
        fclose(fdiff);
        /* Success */
        status = 0;
    } else {
        /* OK, run diff */

        tmp_location_filtered = filter(tmp_location);
        old_location_filtered = filter(old_location);
        diff_location_filtered = filter(diff_location);

        if (!(tmp_location_filtered && old_location_filtered && diff_location_filtered)) {
            mdebug1(FIM_DIFF_SKIPPED);
            goto cleanup;
        }

        snprintf(
            diff_cmd,
            sizeof(diff_cmd),
#ifndef WIN32
            "diff \"%s\" \"%s\" > \"%s\" 2> /dev/null",
#else
            "fc /n \"%s\" \"%s\" > \"%s\" 2> nul",
#endif
            tmp_location_filtered,
            old_location_filtered,
            diff_location_filtered
        );

#ifndef WIN32
        if (system(diff_cmd) != 256) {
#else
        int pstatus = system(diff_cmd);
        if (pstatus < 0 || pstatus > 1) {
#endif
            merror(FIM_ERROR_GENDIFF_COMMAND, diff_cmd);
            goto cleanup;
        }

        /* Success */
        status = 0;
    }

cleanup:

    unlink(tmp_location);
    unlink(old_location);
    free(tmp_location_filtered);
    free(old_location_filtered);
    free(diff_location_filtered);

    if (status == -1) {
        unlink(diff_location);
        return (NULL);
    }

    /* Generate alert */
    return (gen_diff_alert(filename, new_date_of_change));
}


#ifdef WIN32

char *adapt_win_fc_output(char *command_output) {
    char *adapted_output;
    char *line;
    char *next_line;
    const char *line_tag = ":  ";
    const char *split_tag = "---";
    char line_mode = 0; // 0: waiting for section, 1: remove, 2: add
    char first_line = 0;
    size_t line_tag_size = strlen(line_tag);
    size_t written = 0;

    if (line = strchr(command_output, '\n'), !line) {
        mdebug2("%s: %s", FIM_ERROR_GENDIFF_SECONDLINE_MISSING, command_output);
        return strdup(command_output);
    }

    os_calloc(OS_MAXSTR + 1, sizeof(char), adapted_output);

    while (line) {
        next_line = strstr(++line, "\r\n");

        if (*line == '*') {
            if (next_line) {
                next_line++;
            }

            if (!line_mode) {
                if (first_line) {
                    written += snprintf(adapted_output + written, OS_MAXSTR - written, "%s\n", split_tag);
                }
                first_line = 1;
            } else if (line_mode == 1) {
                written += snprintf(adapted_output + written, OS_MAXSTR - written, "%s\n", split_tag);
            }

            line_mode = (line_mode + 1) % 3;
            goto next_it;
        }

        if (next_line) {
            *(next_line++) = '\0';
            *next_line = '\0';
        }

        if (line = strstr(line, line_tag), !line) {
            goto next_it;
        } else {
            line += line_tag_size;
        }

        written += snprintf(adapted_output + written, OS_MAXSTR - written, "%s%s%s", line_mode == 1 ? "< " : "> ", line, next_line ? "\n" : "");

next_it:
        line = next_line;
    }

    return adapted_output;
}

#endif<|MERGE_RESOLUTION|>--- conflicted
+++ resolved
@@ -13,10 +13,7 @@
 #include "syscheck.h"
 
 #ifdef UNIT_TESTING
-<<<<<<< HEAD
 // Remove static qualifier from tests
-=======
->>>>>>> 24d8d0fa
 #define static
 #endif
 
