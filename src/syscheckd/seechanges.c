/* Copyright (C) 2009 Trend Micro Inc.
 * All rights reserved.
 *
 * This program is a free software; you can redistribute it
 * and/or modify it under the terms of the GNU General Public
 * License (version 2) as published by the FSF - Free Software
 * Foundation
 */

#include "shared.h"
#include "os_crypto/md5/md5_op.h"
#include "syscheck.h"

/* Prototypes */
static char *gen_diff_alert(const char *filename, time_t alert_diff_time) __attribute__((nonnull));
static int seechanges_dupfile(const char *old, const char *current) __attribute__((nonnull));
static int seechanges_createpath(const char *filename) __attribute__((nonnull));

#ifdef USE_MAGIC
#include <magic.h>

/* Global variables */
extern magic_t magic_cookie;


int is_text(magic_t cookie, const void *buf, size_t len)
{
    const char *magic = magic_buffer(cookie, buf, len);

    if (!magic) {
        const char *err = magic_error(cookie);
        merror("%s: ERROR: magic_buffer: %s", ARGV0, err ? err : "unknown");
        return (1); // TODO default to true?
    } else {
        if (strncmp(magic, "text/", 5) == 0) {
            return (1);
        }
    }

    return (0);
}
#endif

/* Generate diffs alerts */
static char *gen_diff_alert(const char *filename, time_t alert_diff_time)
{
    size_t n = 0;
    FILE *fp;
    char *tmp_str;
    char buf[OS_MAXSTR + 1];
    char diff_alert[OS_MAXSTR + 1];

    buf[OS_MAXSTR] = '\0';
    diff_alert[OS_MAXSTR] = '\0';

    snprintf(buf, OS_MAXSTR, "%s/local/%s/diff.%d",
             DIFF_DIR_PATH, filename,  (int)alert_diff_time);

    fp = fopen(buf, "r");
    if (!fp) {
        merror("%s: ERROR: Unable to generate diff alert.", ARGV0);
        return (NULL);
    }

    n = fread(buf, 1, 4096 - 1, fp);
    if (n <= 0) {
        merror("%s: ERROR: Unable to generate diff alert (fread).", ARGV0);
        fclose(fp);
        return (NULL);
    } else if (n >= 4000) {
        /* Clear the last newline */
        buf[n] = '\0';
        tmp_str = strrchr(buf, '\n');
        if (tmp_str) {
            *tmp_str = '\0';
        } else {
            /* Weird diff with only one large line */
            buf[256] = '\0';
        }
    } else {
        buf[n] = '\0';
    }

    n = 0;

    /* Get up to 20 line changes */
    tmp_str = buf;

    while (tmp_str && (*tmp_str != '\0')) {
        tmp_str = strchr(tmp_str, '\n');
        if (!tmp_str) {
            break;
        } else if (n >= 19) {
            *tmp_str = '\0';
            break;
        }
        n++;
        tmp_str++;
    }

    /* Create alert */
    snprintf(diff_alert, 4096 - 1, "%s%s",
             buf, n >= 19 ?
             "\nMore changes.." :
             "");

    fclose(fp);
    return (strdup(diff_alert));
}

static int seechanges_dupfile(const char *old, const char *current)
{
    size_t n;
    FILE *fpr;
    FILE *fpw;
    unsigned char buf[2048 + 1];

    buf[2048] = '\0';

    fpr = fopen(old, "r");
    if (!fpr) {
        return (0);
    }

    fpw = fopen(current, "w");
    if (!fpw) {
        fclose(fpr);
        return (0);
    }

    n = fread(buf, 1, 2048, fpr);
#ifdef USE_MAGIC
    if (is_text(magic_cookie, buf, n) == 0) {
        goto cleanup;
    }
#endif

    do {
        buf[n] = '\0';
        fwrite(buf, n, 1, fpw);
    } while ((n = fread(buf, 1, 2048, fpr)) > 0);

#ifdef USE_MAGIC
cleanup:
#endif
    fclose(fpr);
    fclose(fpw);
    return (1);
}

static int seechanges_createpath(const char *filename)
{
    char *buffer = NULL;
    char *tmpstr = NULL;
    char *newdir = NULL;

    os_strdup(filename, buffer);
    newdir = buffer;
    tmpstr = strchr(buffer + 1, '/');
    if (!tmpstr) {
        merror("%s: ERROR: Invalid path name: '%s'", ARGV0, filename);
        free(buffer);
        return (0);
    }
    *tmpstr = '\0';
    tmpstr++;

    while (1) {
        if (IsDir(newdir) != 0) {
#ifndef WIN32
            if (mkdir(newdir, 0770) == -1)
#else
            if (mkdir(newdir) == -1)
#endif
            {
                merror(MKDIR_ERROR, ARGV0, newdir, errno, strerror(errno));
                free(buffer);
                return (0);
            }
        }

        if (*tmpstr == '\0') {
            break;
        }

        tmpstr[-1] = '/';
        tmpstr = strchr(tmpstr, '/');
        if (!tmpstr) {
            break;
        }
        *tmpstr = '\0';
        tmpstr++;
    }

    free(buffer);
    return (1);
}

/* Check if the file has changed */
char *seechanges_addfile(const char *filename)
{
    time_t old_date_of_change;
    time_t new_date_of_change;
<<<<<<< HEAD

    char old_location[OS_MAXSTR +1];
    char tmp_location[OS_MAXSTR +1];
=======
    char old_location[OS_MAXSTR + 1];
    char tmp_location[OS_MAXSTR + 1];
>>>>>>> dcf3bc7d
    char diff_location[OS_MAXSTR + 1];
    char old_tmp[OS_MAXSTR + 1];
    char new_tmp[OS_MAXSTR + 1];
    char diff_tmp[OS_MAXSTR + 1];
<<<<<<< HEAD

    char diff_cmd[OS_MAXSTR +1];

    os_md5 md5sum_old;
    os_md5 md5sum_new;
    int status = -1;

=======
    char diff_cmd[OS_MAXSTR + 1];
    os_md5 md5sum_old;
    os_md5 md5sum_new;
    int status = -1;
>>>>>>> dcf3bc7d

    old_location[OS_MAXSTR] = '\0';
    tmp_location[OS_MAXSTR] = '\0';
    diff_cmd[OS_MAXSTR] = '\0';
    md5sum_new[0] = '\0';
    md5sum_old[0] = '\0';

<<<<<<< HEAD

=======
>>>>>>> dcf3bc7d
    snprintf(
        old_location,
        sizeof(old_location),
        "%s/local/%s/%s",
        DIFF_DIR_PATH,
        filename + 1,
        DIFF_LAST_FILE
    );

    /* If the file is not there, rename new location to last location */
    if (OS_MD5_File(old_location, md5sum_old) != 0) {
        seechanges_createpath(old_location);
        if (seechanges_dupfile(filename, old_location) != 1) {
            merror(RENAME_ERROR, ARGV0, filename, old_location, errno, strerror(errno));
        }
        return (NULL);
    }

    /* Get md5sum of the new file */
    if (OS_MD5_File(filename, md5sum_new) != 0) {
        return (NULL);
    }

    /* If they match, keep the old file and remove the new */
    if (strcmp(md5sum_new, md5sum_old) == 0) {
        return (NULL);
    }

<<<<<<< HEAD
=======
    /* Save the old file at timestamp and rename new to last */
    old_date_of_change = File_DateofChange(old_location);

    snprintf(
        tmp_location,
        sizeof(tmp_location),
        "%s/local/%s/state.%d",
        DIFF_DIR_PATH,
        filename + 1,
        (int)old_date_of_change
    );
>>>>>>> dcf3bc7d

    /* Saving the old file at timestamp and renaming new to last. */
    old_date_of_change = File_DateofChange(old_location);

    snprintf(
        tmp_location,
        sizeof(tmp_location),
        "%s/local/%s/state.%d",
        DIFF_DIR_PATH,
        filename + 1,
       (int)old_date_of_change
    );


    rename(old_location, tmp_location);
    if(seechanges_dupfile(filename, old_location) != 1)
    {
        merror("%s: ERROR: Unable to create snapshot for %s",ARGV0, filename);
        return(NULL);
    }

    if (seechanges_dupfile(filename, old_location) != 1) {
        merror("%s: ERROR: Unable to create snapshot for %s", ARGV0, filename);
        return (NULL);
    }

    new_date_of_change = File_DateofChange(old_location);

    /* Create file names */
    snprintf(
        old_tmp,
        sizeof(old_tmp),
        "%s/syscheck-changes-%s-%d",
        TMP_DIR,
        md5sum_old,
        (int)old_date_of_change
    );

    snprintf(
        new_tmp,
        sizeof(new_tmp),
        "%s/syscheck-changes-%s-%d",
        TMP_DIR,
        md5sum_new,
        (int)new_date_of_change
    );

    snprintf(
        diff_tmp,
        sizeof(diff_tmp),
        "%s/syscheck-changes-%s-%d-%s-%d",
        TMP_DIR,
        md5sum_old,
        (int)old_date_of_change,
        md5sum_new,
        (int)new_date_of_change
    );
<<<<<<< HEAD
=======

>>>>>>> dcf3bc7d
    /* Create diff location */
    snprintf(
        diff_location,
        sizeof(diff_location),
        "%s/local/%s/diff.%d",
        DIFF_DIR_PATH,
        filename + 1,
        (int)new_date_of_change
    );

    /* Create symlinks */
    if (symlink(old_location, old_tmp) == -1) {
        merror(LINK_ERROR, ARGV0, old_location, old_tmp, errno, strerror(errno));
        goto cleanup;
    }

    if (symlink(tmp_location, new_tmp) == -1) {
        merror(LINK_ERROR, ARGV0, tmp_location, new_tmp, errno, strerror(errno));
        goto cleanup;
    }

    if (symlink(diff_location, diff_tmp) == -1) {
        merror(LINK_ERROR, ARGV0, diff_location, diff_tmp, errno, strerror(errno));
        goto cleanup;
<<<<<<< HEAD
    }



    /* Run diff. */
    snprintf(
        diff_cmd,
        2048,
        "diff \"%s\" \"%s\" > \"%s\" 2> /dev/null",
        new_tmp,
        old_tmp,
        diff_tmp
    );



    if(system(diff_cmd) != 256) {
        merror("%s: ERROR: Unable to run diff for %s", ARGV0, filename);
        goto cleanup;

    }

=======
    }

    /* Run diff */
    snprintf(
        diff_cmd,
        2048,
        "diff \"%s\" \"%s\" > \"%s\" 2> /dev/null",
        new_tmp,
        old_tmp,
        diff_tmp
    );

    if (system(diff_cmd) != 256) {
        merror("%s: ERROR: Unable to run diff for %s", ARGV0, filename);
        goto cleanup;
    }

>>>>>>> dcf3bc7d
    /* Success */
    status = 0;

cleanup:
    unlink(old_tmp);
    unlink(new_tmp);
    unlink(diff_tmp);

    if (status == -1)
        return (NULL);

<<<<<<< HEAD


    /* Generate alert. */
    return (gen_diff_alert(filename, new_date_of_change));

}
=======
    /* Generate alert */
    return (gen_diff_alert(filename, new_date_of_change));
}
>>>>>>> dcf3bc7d
<|MERGE_RESOLUTION|>--- conflicted
+++ resolved
@@ -201,32 +201,16 @@
 {
     time_t old_date_of_change;
     time_t new_date_of_change;
-<<<<<<< HEAD
-
-    char old_location[OS_MAXSTR +1];
-    char tmp_location[OS_MAXSTR +1];
-=======
     char old_location[OS_MAXSTR + 1];
     char tmp_location[OS_MAXSTR + 1];
->>>>>>> dcf3bc7d
     char diff_location[OS_MAXSTR + 1];
     char old_tmp[OS_MAXSTR + 1];
     char new_tmp[OS_MAXSTR + 1];
     char diff_tmp[OS_MAXSTR + 1];
-<<<<<<< HEAD
-
-    char diff_cmd[OS_MAXSTR +1];
-
-    os_md5 md5sum_old;
-    os_md5 md5sum_new;
-    int status = -1;
-
-=======
     char diff_cmd[OS_MAXSTR + 1];
     os_md5 md5sum_old;
     os_md5 md5sum_new;
     int status = -1;
->>>>>>> dcf3bc7d
 
     old_location[OS_MAXSTR] = '\0';
     tmp_location[OS_MAXSTR] = '\0';
@@ -234,10 +218,6 @@
     md5sum_new[0] = '\0';
     md5sum_old[0] = '\0';
 
-<<<<<<< HEAD
-
-=======
->>>>>>> dcf3bc7d
     snprintf(
         old_location,
         sizeof(old_location),
@@ -266,8 +246,6 @@
         return (NULL);
     }
 
-<<<<<<< HEAD
-=======
     /* Save the old file at timestamp and rename new to last */
     old_date_of_change = File_DateofChange(old_location);
 
@@ -279,7 +257,6 @@
         filename + 1,
         (int)old_date_of_change
     );
->>>>>>> dcf3bc7d
 
     /* Saving the old file at timestamp and renaming new to last. */
     old_date_of_change = File_DateofChange(old_location);
@@ -337,10 +314,6 @@
         md5sum_new,
         (int)new_date_of_change
     );
-<<<<<<< HEAD
-=======
-
->>>>>>> dcf3bc7d
     /* Create diff location */
     snprintf(
         diff_location,
@@ -365,12 +338,9 @@
     if (symlink(diff_location, diff_tmp) == -1) {
         merror(LINK_ERROR, ARGV0, diff_location, diff_tmp, errno, strerror(errno));
         goto cleanup;
-<<<<<<< HEAD
-    }
-
-
-
-    /* Run diff. */
+    }
+
+    /* Run diff */
     snprintf(
         diff_cmd,
         2048,
@@ -380,33 +350,11 @@
         diff_tmp
     );
 
-
-
-    if(system(diff_cmd) != 256) {
-        merror("%s: ERROR: Unable to run diff for %s", ARGV0, filename);
-        goto cleanup;
-
-    }
-
-=======
-    }
-
-    /* Run diff */
-    snprintf(
-        diff_cmd,
-        2048,
-        "diff \"%s\" \"%s\" > \"%s\" 2> /dev/null",
-        new_tmp,
-        old_tmp,
-        diff_tmp
-    );
-
     if (system(diff_cmd) != 256) {
         merror("%s: ERROR: Unable to run diff for %s", ARGV0, filename);
         goto cleanup;
     }
 
->>>>>>> dcf3bc7d
     /* Success */
     status = 0;
 
@@ -418,15 +366,6 @@
     if (status == -1)
         return (NULL);
 
-<<<<<<< HEAD
-
-
-    /* Generate alert. */
-    return (gen_diff_alert(filename, new_date_of_change));
-
-}
-=======
     /* Generate alert */
     return (gen_diff_alert(filename, new_date_of_change));
-}
->>>>>>> dcf3bc7d
+}